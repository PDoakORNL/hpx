# Copyright (c) 2019 The STE||AR-Group
#
# Distributed under the Boost Software License, Version 1.0. (See accompanying
# file LICENSE_1_0.txt or copy at http://www.boost.org/LICENSE_1_0.txt)

cmake_minimum_required(VERSION 3.3.2 FATAL_ERROR)

list(APPEND CMAKE_MODULE_PATH "${CMAKE_CURRENT_SOURCE_DIR}/cmake")

# Default location is $HPX_ROOT/libs/logging/include
set(logging_headers
  hpx/logging.hpp
  hpx/logging/format.hpp
  hpx/logging/writer/format_write.hpp
  hpx/logging/writer/named_write.hpp
  hpx/logging/detail/time_format_holder.hpp
  hpx/logging/detail/template.hpp
  hpx/logging/detail/error.hpp
  hpx/logging/detail/macros.hpp
  hpx/logging/detail/level.hpp
  hpx/logging/detail/fwd.hpp
  hpx/logging/detail/manipulator.hpp
  hpx/logging/detail/logger.hpp
  hpx/logging/detail/format_write_detail.hpp
  hpx/logging/detail/cache_before_init.hpp
  hpx/logging/format_fwd.hpp
  hpx/logging/logging.hpp
  hpx/logging/format/formatter/named_spacer.hpp
  hpx/logging/format/formatter/high_precision_time.hpp
  hpx/logging/format/formatter/time_strf.hpp
  hpx/logging/format/formatter/spacer.hpp
  hpx/logging/format/formatter/time.hpp
  hpx/logging/format/formatter/defaults.hpp
  hpx/logging/format/formatter/convert_format.hpp
  hpx/logging/format/formatter/thread_id.hpp
  hpx/logging/format/array.hpp
  hpx/logging/format/named_write.hpp
  hpx/logging/format/destination/named.hpp
  hpx/logging/format/destination/defaults.hpp
  hpx/logging/format/destination/convert_destination.hpp
  hpx/logging/format/destination/file.hpp
  hpx/logging/format/op_equal.hpp
  hpx/logging/format/optimize.hpp
  hpx/logging/format/named_write_fwd.hpp
)


# Default location is $HPX_ROOT/libs/logging/include_compatibility
set(logging_compat_headers
  hpx/util/logging.hpp
  hpx/util/logging/format.hpp
  hpx/util/logging/writer/format_write.hpp
  hpx/util/logging/writer/named_write.hpp
  hpx/util/logging/detail/time_format_holder.hpp
  hpx/util/logging/detail/template.hpp
  hpx/util/logging/detail/error.hpp
  hpx/util/logging/detail/macros.hpp
  hpx/util/logging/detail/level.hpp
  hpx/util/logging/detail/fwd.hpp
  hpx/util/logging/detail/manipulator.hpp
  hpx/util/logging/detail/logger.hpp
  hpx/util/logging/detail/format_write_detail.hpp
  hpx/util/logging/detail/cache_before_init.hpp
  hpx/util/logging/format_fwd.hpp
  hpx/util/logging/logging.hpp
  hpx/util/logging/format/formatter/named_spacer.hpp
  hpx/util/logging/format/formatter/high_precision_time.hpp
  hpx/util/logging/format/formatter/time_strf.hpp
  hpx/util/logging/format/formatter/spacer.hpp
  hpx/util/logging/format/formatter/time.hpp
  hpx/util/logging/format/formatter/defaults.hpp
  hpx/util/logging/format/formatter/convert_format.hpp
  hpx/util/logging/format/formatter/thread_id.hpp
  hpx/util/logging/format/array.hpp
  hpx/util/logging/format/named_write.hpp
  hpx/util/logging/format/destination/named.hpp
  hpx/util/logging/format/destination/defaults.hpp
  hpx/util/logging/format/destination/convert_destination.hpp
  hpx/util/logging/format/destination/file.hpp
  hpx/util/logging/format/op_equal.hpp
  hpx/util/logging/format/optimize.hpp
  hpx/util/logging/format/named_write_fwd.hpp
)

# Default location is $HPX_ROOT/libs/logging/src
set(logging_sources
  logging.cpp
)

include(HPX_AddModule)
add_hpx_module(logging
<<<<<<< HEAD
    COMPATIBILITY_HEADERS ON
    DEPRECATION_WARNINGS
    FORCE_LINKING_GEN
    GLOBAL_HEADER_GEN OFF
    SOURCES ${logging_sources}
    HEADERS ${logging_headers}
    COMPAT_HEADERS ${logging_compat_headers}
    DEPENDENCIES hpx_assertion hpx_config hpx_filesystem hpx_concurrency hpx_timing
    CMAKE_SUBDIRS examples tests
=======
  COMPATIBILITY_HEADERS ON
  DEPRECATION_WARNINGS
  FORCE_LINKING_GEN
  GLOBAL_HEADER_GEN OFF
  SOURCES ${logging_sources}
  HEADERS ${logging_headers}
  COMPAT_HEADERS ${logging_compat_headers}
  DEPENDENCIES
    hpx_assertion
    hpx_config
    hpx_filesystem
  CMAKE_SUBDIRS examples tests
>>>>>>> edae2cf3
)<|MERGE_RESOLUTION|>--- conflicted
+++ resolved
@@ -89,17 +89,6 @@
 
 include(HPX_AddModule)
 add_hpx_module(logging
-<<<<<<< HEAD
-    COMPATIBILITY_HEADERS ON
-    DEPRECATION_WARNINGS
-    FORCE_LINKING_GEN
-    GLOBAL_HEADER_GEN OFF
-    SOURCES ${logging_sources}
-    HEADERS ${logging_headers}
-    COMPAT_HEADERS ${logging_compat_headers}
-    DEPENDENCIES hpx_assertion hpx_config hpx_filesystem hpx_concurrency hpx_timing
-    CMAKE_SUBDIRS examples tests
-=======
   COMPATIBILITY_HEADERS ON
   DEPRECATION_WARNINGS
   FORCE_LINKING_GEN
@@ -109,8 +98,9 @@
   COMPAT_HEADERS ${logging_compat_headers}
   DEPENDENCIES
     hpx_assertion
+    hpx_concurrency
     hpx_config
     hpx_filesystem
+    hpx_timing
   CMAKE_SUBDIRS examples tests
->>>>>>> edae2cf3
 )