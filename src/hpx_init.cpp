//  Copyright (c) 2007-2013 Hartmut Kaiser
//  Copyright (c) 2010-2011 Phillip LeBlanc, Dylan Stark
//  Copyright (c)      2011 Bryce Lelbach
//
//  Distributed under the Boost Software License, Version 1.0. (See accompanying
//  file LICENSE_1_0.txt or copy at http://www.boost.org/LICENSE_1_0.txt)

#include <hpx/hpx.hpp>
#include <hpx/config.hpp>
#include <hpx/hpx_init.hpp>
#include <hpx/hpx_start.hpp>
#include <hpx/util/command_line_handling.hpp>
#include <hpx/util/bind_action.hpp>

#include <hpx/include/async.hpp>
#include <hpx/runtime/components/runtime_support.hpp>
#include <hpx/runtime/actions/plain_action.hpp>
#include <hpx/runtime/threads/thread_helpers.hpp>
#include <hpx/runtime/threads/policies/schedulers.hpp>
#include <hpx/runtime/applier/applier.hpp>
#include <hpx/runtime/get_config_entry.hpp>
#include <hpx/runtime_impl.hpp>
#include <hpx/util/find_prefix.hpp>
#include <hpx/util/query_counters.hpp>
#include <hpx/util/function.hpp>
#include <hpx/util/apex.hpp>

#if !defined(BOOST_WINDOWS)
#  include <signal.h>
#endif

#if defined(HPX_NATIVE_MIC) || defined(__bgq__)
#   include <cstdlib>
#endif

#include <iostream>
#include <sstream>
#include <vector>
#include <new>
#include <memory>

#include <boost/shared_ptr.hpp>
#include <boost/lexical_cast.hpp>
#include <boost/format.hpp>
#include <boost/assign/std/vector.hpp>
#include <boost/algorithm/string/split.hpp>
#include <boost/algorithm/string/classification.hpp>

///////////////////////////////////////////////////////////////////////////////
namespace hpx
{
    void set_error_handlers();
}

///////////////////////////////////////////////////////////////////////////////
namespace hpx_startup
{
    std::vector<std::string> (*user_main_config_function)(
        std::vector<std::string> const&) = 0;
}

///////////////////////////////////////////////////////////////////////////////
namespace hpx { namespace detail
{
    // forward declarations only
    void console_print(std::string const&);
    void list_symbolic_name(std::string const&, naming::gid_type const&);
    void list_component_type(std::string const&, components::component_type);
}}

HPX_PLAIN_ACTION_ID(hpx::detail::console_print,
    console_print_action, hpx::actions::console_print_action_id)
HPX_PLAIN_ACTION_ID(hpx::detail::list_symbolic_name,
    list_symbolic_name_action, hpx::actions::list_symbolic_name_action_id)
HPX_PLAIN_ACTION_ID(hpx::detail::list_component_type,
    list_component_type_action, hpx::actions::list_component_type_action_id)

typedef
    hpx::util::detail::bound_action<
        list_symbolic_name_action
      , hpx::util::tuple<
            hpx::naming::id_type
          , hpx::util::detail::placeholder<1>
          , hpx::util::detail::placeholder<2>
        >
    >
    bound_list_symbolic_name_action;

HPX_UTIL_REGISTER_FUNCTION_DECLARATION(
    void(std::string const&, const hpx::naming::gid_type&)
  , bound_list_symbolic_name_action
  , list_symbolic_name_function)

HPX_UTIL_REGISTER_FUNCTION(
    void(std::string const&, const hpx::naming::gid_type&)
  , bound_list_symbolic_name_action
  , list_symbolic_name_function)

typedef
    hpx::util::detail::bound_action<
        list_component_type_action
      , hpx::util::tuple<
            hpx::naming::id_type
          , hpx::util::detail::placeholder<1>
          , hpx::util::detail::placeholder<2>
        >
    >
    bound_list_component_type_action;

HPX_UTIL_REGISTER_FUNCTION_DECLARATION(
    void(std::string const&, hpx::components::component_type)
  , bound_list_component_type_action
  , list_component_type_function)

HPX_UTIL_REGISTER_FUNCTION(
    void(std::string const&, hpx::components::component_type)
  , bound_list_component_type_action
  , list_component_type_function)

namespace hpx { namespace detail
{
    ///////////////////////////////////////////////////////////////////////////
    // print string on the console
    void console_print(std::string const& name)
    {
        std::cout << name << std::endl;
    }

    inline void print(std::string const& name, error_code& ec = throws)
    {
        naming::id_type console(agas::get_console_locality(ec));
        if (ec) return;

        hpx::async<console_print_action>(console, name).get(ec);
        if (ec) return;

        if (&ec != &throws)
            ec = make_success_code();
    }

    ///////////////////////////////////////////////////////////////////////////
    // redirect the printing of the given counter name to the console
    bool list_counter(performance_counters::counter_info const& info,
        error_code& ec)
    {
        print(info.fullname_, ec);
        return true;
    }

    // List the names of all registered performance counters.
    void list_counter_names_header(bool skeleton)
    {
        // print header
        print("List of available counter instances");
        if (skeleton)
            print("(replace '*' below with the appropriate sequence number)");
        print(std::string(78, '-'));
    }

    void list_counter_names_minimal()
    {
        // list all counter names
        list_counter_names_header(true);
        performance_counters::discover_counter_types(&list_counter,
            performance_counters::discover_counters_minimal);
    }

    void list_counter_names_full()
    {
        // list all counter names
        list_counter_names_header(false);
        performance_counters::discover_counter_types(&list_counter,
            performance_counters::discover_counters_full);
    }

    ///////////////////////////////////////////////////////////////////////////
    // redirect the printing of the full counter info to the console
    bool list_counter_info(performance_counters::counter_info const& info,
        error_code& ec)
    {
        // compose the information to be printed for each of the counters
        std::ostringstream strm;

        strm << std::string(78, '-') << '\n';
        strm << "fullname: " << info.fullname_ << '\n';
        strm << "helptext: " << info.helptext_ << '\n';
        strm << "type:     "
              << performance_counters::get_counter_type_name(info.type_)
              << '\n';

        boost::format fmt("%d.%d.%d\n");
        strm << "version:  "        // 0xMMmmrrrr
              << boost::str(fmt % (info.version_ / 0x1000000) %
                    (info.version_ / 0x10000 % 0x100) %
                    (info.version_ % 0x10000));
        strm << std::string(78, '-') << '\n';

        print(strm.str(), ec);

        if (&ec != &throws)
            ec = make_success_code();
        return true;
    }

    // List the names of all registered performance counters.
    void list_counter_infos_header(bool skeleton)
    {
        // print header
        print("Information about available counter instances");
        if (skeleton)
            print("(replace '*' below with the appropriate sequence number)");
        print("--------------------------------------------------------");
    }

    void list_counter_infos_minimal()
    {
        // list all counter information
        list_counter_infos_header(true);
        performance_counters::discover_counter_types(&list_counter_info,
            performance_counters::discover_counters_minimal);
    }

    void list_counter_infos_full()
    {
        // list all counter information
        list_counter_infos_header(false);
        performance_counters::discover_counter_types(&list_counter_info,
            performance_counters::discover_counters_full);
    }

    ///////////////////////////////////////////////////////////////////////////
    void list_symbolic_name(std::string const& name, naming::gid_type const& gid)
    {
        std::ostringstream strm;

        strm << name << ", " << gid << ", "
             << (naming::detail::has_credits(gid) ? "managed" : "unmanaged");

        print(strm.str());
    }

    void list_symbolic_names()
    {
        print(std::string("List of all registered symbolic names:"));
        print(std::string("--------------------------------------"));

        using hpx::util::placeholders::_1;
        using hpx::util::placeholders::_2;

        naming::id_type console(agas::get_console_locality());
        naming::get_agas_client().iterate_ids(
            hpx::util::bind<list_symbolic_name_action>(console, _1, _2));
    }

    ///////////////////////////////////////////////////////////////////////////
    void list_component_type(std::string const& name,
        components::component_type ctype)
    {
        print(boost::str(boost::format("%1%, %|40t|%2%") %
            name % components::get_component_type_name(ctype)));
    }

    void list_component_types()
    {
        print(std::string("List of all registered component types:"));
        print(std::string("---------------------------------------"));

        using hpx::util::placeholders::_1;
        using hpx::util::placeholders::_2;

        naming::id_type console(agas::get_console_locality());
        naming::get_agas_client().iterate_types(
            hpx::util::bind<list_component_type_action>(console, _1, _2));
    }

    ///////////////////////////////////////////////////////////////////////////
    void start_counters(boost::shared_ptr<util::query_counters> const& qc)
    {
        try {
            HPX_ASSERT(qc);
            qc->start();
        }
        catch (...) {
            std::cerr << hpx::diagnostic_information(boost::current_exception())
                << std::flush;
            hpx::terminate();
        }
    }
}}

///////////////////////////////////////////////////////////////////////////////
namespace hpx
{
    // Print stack trace and exit.
#if defined(BOOST_WINDOWS)
    extern BOOL WINAPI termination_handler(DWORD ctrl_type);
#else
    extern void termination_handler(int signum);
#endif

    extern void new_handler();

    ///////////////////////////////////////////////////////////////////////////
    namespace detail
    {
        ///////////////////////////////////////////////////////////////////////
        struct dump_config
        {
            dump_config(hpx::runtime const& rt) : rt_(boost::cref(rt)) {}

            void operator()() const
            {
                std::cout << "Configuration after runtime start:\n";
                std::cout << "----------------------------------\n";
                rt_.get().get_config().dump(0, std::cout);
                std::cout << "----------------------------------\n";
            }

            boost::reference_wrapper<hpx::runtime const> rt_;
        };

        ///////////////////////////////////////////////////////////////////////
        void handle_list_and_print_options(hpx::runtime& rt,
            boost::program_options::variables_map& vm)
        {
            if (vm.count("hpx:list-counters")) {
                // Print the names of all registered performance counters.
                std::string option(vm["hpx:list-counters"].as<std::string>());
                if (0 == std::string("minimal").find(option))
                    rt.add_startup_function(&list_counter_names_minimal);
                else if (0 == std::string("full").find(option))
                    rt.add_startup_function(&list_counter_names_full);
                else {
                    std::string msg ("Invalid command line option value"
                        "for --hpx:list-counters: ");
                    msg += option;
                    msg += ", allowed values are 'minimal' and 'full'";
                    throw detail::command_line_error(msg.c_str());
                }
            }
            if (vm.count("hpx:list-counter-infos")) {
                // Print info about all registered performance counters.
                std::string option(vm["hpx:list-counter-infos"].as<std::string>());
                if (0 == std::string("minimal").find(option))
                    rt.add_startup_function(&list_counter_infos_minimal);
                else if (0 == std::string("full").find(option))
                    rt.add_startup_function(&list_counter_infos_full);
                else {
                    std::string msg ("Invalid command line option value"
                        "for --hpx:list-counter-infos: ");
                    msg += option;
                    msg += ", allowed values are 'minimal' and 'full'";
                    throw detail::command_line_error(msg.c_str());
                }
            }
            if (vm.count("hpx:list-symbolic-names")) {
                // Print all registered symbolic names.
                rt.add_startup_function(&list_symbolic_names);
            }
            if (vm.count("hpx:list-component-types")) {
                // Print all registered component types.
                rt.add_startup_function(&list_component_types);
            }

            if (vm.count("hpx:print-counter")) {
                std::size_t interval = 0;
                if (vm.count("hpx:print-counter-interval"))
                    interval = vm["hpx:print-counter-interval"].as<std::size_t>();

                std::vector<std::string> counters =
                    vm["hpx:print-counter"].as<std::vector<std::string> >();

                std::vector<std::string> counter_shortnames;
                std::string counter_format("normal");
                if (vm.count("hpx:print-counter-format")) {
                    counter_format = vm["hpx:print-counter-format"].as<std::string>();
                    if (counter_format == "csv-short"){
                        for (std::size_t i=0; i< counters.size() ; ++i) {
                            std::vector<std::string> entry;
                            boost::algorithm::split(entry, counters[i],
                            boost::algorithm::is_any_of(","),
                            boost::algorithm::token_compress_on);

                            HPX_ASSERT(entry.size() == 2);

                            counter_shortnames.push_back(entry[0]);
                            counters[i] = entry[1];
                        }
                    }
                }

                bool csv_header = true;
                if(vm.count("hpx:no-csv-header"))
                    csv_header = false;

                std::string destination("cout");
                if (vm.count("hpx:print-counter-destination"))
                    destination = vm["hpx:print-counter-destination"].as<std::string>();

                // schedule the query function at startup, which will schedule
                // itself to run after the given interval
                boost::shared_ptr<util::query_counters> qc =
                    boost::make_shared<util::query_counters>(
                        boost::ref(counters), interval, destination, counter_format,
                        counter_shortnames, csv_header);

                // schedule to print counters at shutdown, if requested
                if (get_config_entry("hpx.print_counter.shutdown", "0") == "1")
                {
                    // schedule to run at shutdown
                    rt.add_pre_shutdown_function(
                        boost::bind(&util::query_counters::evaluate, qc));
                }

                // schedule to start all counters
                rt.add_startup_function(boost::bind(&start_counters, qc));

                // register the query_counters object with the runtime system
                rt.register_query_counters(qc);
            }
            else if (vm.count("hpx:print-counter-interval")) {
                throw detail::command_line_error("Invalid command line option "
                    "--hpx:print-counter-interval, valid in conjunction with "
                    "--hpx:print-counter only");
            }
            else if (vm.count("hpx:print-counter-destination")) {
                throw detail::command_line_error("Invalid command line option "
                    "--hpx:print-counter-destination, valid in conjunction with "
                    "--hpx:print-counter only");
            }
            else if (vm.count("hpx:print-counter-format")) {
                throw detail::command_line_error("Invalid command line option "
                    "--hpx:print-counter-format, valid in conjunction with "
                    "--hpx:print-counter only");
            }
            else if (vm.count("hpx:print-counter-at")) {
                throw detail::command_line_error("Invalid command line option "
                    "--hpx:print-counter-at, valid in conjunction with "
                    "--hpx:print-counter only");
            }
            else if (vm.count("hpx:reset-counters")) {
                throw detail::command_line_error("Invalid command line option "
                    "--hpx:reset-counters, valid in conjunction with "
                    "--hpx:print-counter only");
            }
        }

        void add_startup_functions(hpx::runtime& rt,
            boost::program_options::variables_map& vm, runtime_mode mode,
            startup_function_type const& startup,
            shutdown_function_type const& shutdown)
        {
            if (vm.count("hpx:app-config"))
            {
                std::string config(vm["hpx:app-config"].as<std::string>());
                rt.get_config().load_application_configuration(config.c_str());
            }

            if (!!startup)
                rt.add_startup_function(startup);

            if (!!shutdown)
                rt.add_shutdown_function(shutdown);

            // Add startup function related to listing counter names or counter
            // infos (on console only).
            if (mode == runtime_mode_console)
                handle_list_and_print_options(rt, vm);

            // Dump the configuration before all components have been loaded.
            if (vm.count("hpx:dump-config-initial")) {
                std::cout << "Configuration after runtime construction:\n";
                std::cout << "-----------------------------------------\n";
                rt.get_config().dump(0, std::cout);
                std::cout << "-----------------------------------------\n";
            }

            // Dump the configuration after all components have been loaded.
            if (vm.count("hpx:dump-config"))
                rt.add_startup_function(dump_config(rt));
        }

        // helper functions testing option compatibility
        void ensure_high_priority_compatibility(
            boost::program_options::variables_map const& vm)
        {
            if (vm.count("hpx:high-priority-threads")) {
                throw detail::command_line_error("Invalid command line option "
                    "--hpx:high-priority-threads, valid for "
                    "--hpx:queuing=local-priority and "
                    "--hpx:queuing=abp-priority only");
            }
        }

        void ensure_numa_sensitivity_compatibility(
            boost::program_options::variables_map const& vm)
        {
            if (vm.count("hpx:numa-sensitive")) {
                throw detail::command_line_error("Invalid command line option "
                    "--hpx:numa-sensitive, valid for "
                    "--hpx:queuing=local, --hpx:queuing=local-priority, or "
                    "--hpx:queuing=abp-priority only");
            }
        }

        void ensure_hierarchy_arity_compatibility(
            boost::program_options::variables_map const& vm)
        {
            if (vm.count("hpx:hierarchy-arity")) {
                throw detail::command_line_error("Invalid command line option "
                    "--hpx:hierarchy-arity, valid for "
                    "--hpx:queuing=hierarchy only.");
            }
        }

        void ensure_queuing_option_compatibility(
            boost::program_options::variables_map const& vm)
        {
            ensure_high_priority_compatibility(vm);
            ensure_numa_sensitivity_compatibility(vm);
            ensure_hierarchy_arity_compatibility(vm);
        }

        void ensure_hwloc_compatibility(
            boost::program_options::variables_map const& vm)
        {
#if defined(HPX_HAVE_HWLOC)
            // pu control is available for HWLOC only
            if (vm.count("hpx:pu-offset")) {
                throw detail::command_line_error("Invalid command line option "
                    "--hpx:pu-offset, valid for --hpx:queuing=priority or "
                    "--hpx:queuing=local-priority only.");
            }
            if (vm.count("hpx:pu-step")) {
                throw detail::command_line_error("Invalid command line option "
                    "--hpx:pu-step, valid for --hpx:queuing=abp-priority, "
                    "--hpx:queuing=periodic-priority, or "
                    "--hpx:queuing=local-priority only.");
            }
#endif
#if defined(HPX_HAVE_HWLOC)
            // affinity control is available for HWLOC only
            if (vm.count("hpx:affinity")) {
                throw detail::command_line_error("Invalid command line option "
                    "--hpx:affinity, valid for --hpx:queuing=abp-priority, "
                    "--hpx:queuing=periodic-priority, or "
                    "--hpx:queuing=local-priority only.");
            }
            if (vm.count("hpx:bind")) {
                throw detail::command_line_error("Invalid command line option "
                    "--hpx:bind, valid for --hpx:queuing=abp-priority, "
                    "--hpx:queuing=periodic-priority, or "
                    "--hpx:queuing=local-priority only.");
            }
            if (vm.count("hpx:print-bind")) {
                throw detail::command_line_error("Invalid command line option "
                    "--hpx:print-bind, valid for --hpx:queuing=abp-priority, "
                    "--hpx:queuing=periodic-priority, or "
                    "--hpx:queuing=local-priority only.");
            }
#endif
        }

        ///////////////////////////////////////////////////////////////////////
        std::string get_affinity_domain(util::command_line_handling const& cfg)
        {
            std::string affinity_domain("pu");
#if defined(HPX_HAVE_HWLOC)
<<<<<<< HEAD
            if (0 != cfg.vm_.count("hpx:affinity"))
            {
                affinity_domain = cfg.vm_["hpx:affinity"].as<std::string>();
=======
            if (cfg.affinity_domain_ != "pu")
            {
                affinity_domain = cfg.affinity_domain_;
>>>>>>> 92606587
                if (0 != std::string("pu").find(affinity_domain) &&
                    0 != std::string("core").find(affinity_domain) &&
                    0 != std::string("numa").find(affinity_domain) &&
                    0 != std::string("machine").find(affinity_domain))
                {
                    throw detail::command_line_error("Invalid command line option "
                        "--hpx:affinity, value must be one of: pu, core, numa, "
                        "or machine.");
                }
            }
#endif
            return affinity_domain;
        }

        std::size_t get_affinity_description(
            util::command_line_handling const& cfg, std::string& affinity_desc)
        {
#if defined(HPX_HAVE_HWLOC)
            if (cfg.affinity_bind_.empty())
                return cfg.numa_sensitive_;

            if (cfg.pu_offset_ != 0 || cfg.pu_step_ != 1 ||
                cfg.affinity_domain_ != "pu")
            {
                throw detail::command_line_error(
                    "Command line option --hpx:bind "
                    "should not be used with --hpx:pu-step, --hpx:pu-offset, "
                    "or --hpx:affinity.");
            }

            affinity_desc = cfg.affinity_bind_;
#endif
            return cfg.numa_sensitive_;
        }

        std::size_t get_pu_offset(util::command_line_handling const& cfg)
        {
            std::size_t pu_offset = static_cast<std::size_t>(-1);
#if defined(HPX_HAVE_HWLOC)
            if (cfg.pu_offset_ != 0) {
                pu_offset = cfg.pu_offset_;
                if (pu_offset >= hpx::threads::hardware_concurrency()) {
                    throw detail::command_line_error(
                        "Invalid command line option "
                        "--hpx:pu-offset, value must be smaller than number of "
                        "available processing units.");
                }
            }
#endif
            return pu_offset;
        }

        std::size_t get_pu_step(util::command_line_handling const& cfg)
        {
            std::size_t pu_step = 1;
#if defined(HPX_HAVE_HWLOC)
            if (cfg.pu_step_ != 1) {
                pu_step = cfg.pu_step_;
                if (pu_step == 0 || pu_step >= hpx::threads::hardware_concurrency())
                {
                    throw detail::command_line_error(
                        "Invalid command line option "
                        "--hpx:pu-step, value must be non-zero and smaller than "
                        "number of available processing units.");
                }
            }
#endif
            return pu_step;
        }

        std::size_t get_num_high_priority_queues(
            util::command_line_handling const& cfg)
        {
            std::size_t num_high_priority_queues = cfg.num_threads_;
            if (cfg.vm_.count("hpx:high-priority-threads")) {
                num_high_priority_queues =
                    cfg.vm_["hpx:high-priority-threads"].as<std::size_t>();
                if (num_high_priority_queues > cfg.num_threads_)
                {
                    throw detail::command_line_error(
                        "Invalid command line option: "
                        "number of high priority threads ("
                        "--hpx:high-priority-threads), should not be larger "
                        "than number of threads (--hpx:threads)");
                }
            }
            return num_high_priority_queues;
        }

        ///////////////////////////////////////////////////////////////////////
        int run(hpx::runtime& rt,
            util::function_nonser<int(boost::program_options::variables_map& vm)>
                const& f,
            boost::program_options::variables_map& vm, runtime_mode mode,
            startup_function_type const& startup,
            shutdown_function_type const& shutdown)
        {
            add_startup_functions(rt, vm, mode, startup, shutdown);

            // Run this runtime instance using the given function f.
            if (!f.empty())
                return rt.run(boost::bind(f, vm));

            // Run this runtime instance without an hpx_main
            return rt.run();
        }

        int start(hpx::runtime& rt,
            util::function_nonser<int(boost::program_options::variables_map& vm)>
                const& f,
            boost::program_options::variables_map& vm, runtime_mode mode,
            startup_function_type const& startup,
            shutdown_function_type const& shutdown)
        {
            add_startup_functions(rt, vm, mode, startup, shutdown);

            if (!f.empty()) {
                // Run this runtime instance using the given function f.
                return rt.start(boost::bind(f, vm));
            }

            // Run this runtime instance without an hpx_main
            return rt.start();
        }

        int run_or_start(bool blocking, std::unique_ptr<hpx::runtime> rt,
            util::command_line_handling& cfg,
            startup_function_type const& startup,
            shutdown_function_type const& shutdown)
        {
            if (blocking) {
                return run(*rt, cfg.hpx_main_f_, cfg.vm_, cfg.mode_, startup,
                    shutdown);
            }

            // non-blocking version
            start(*rt, cfg.hpx_main_f_, cfg.vm_, cfg.mode_, startup, shutdown);

            rt.release();          // pointer to runtime is stored in TLS
            return 0;
        }

        ///////////////////////////////////////////////////////////////////////
        // local scheduler (one queue for each OS threads)
        int run_local(startup_function_type const& startup,
            shutdown_function_type const& shutdown,
            util::command_line_handling& cfg, bool blocking)
        {
#if defined(HPX_HAVE_LOCAL_SCHEDULER)
            ensure_high_priority_compatibility(cfg.vm_);
            ensure_hierarchy_arity_compatibility(cfg.vm_);

            std::size_t pu_offset = get_pu_offset(cfg);
            std::size_t pu_step = get_pu_step(cfg);
            std::string affinity_domain = get_affinity_domain(cfg);
            std::string affinity_desc;
            std::size_t numa_sensitive =
                get_affinity_description(cfg, affinity_desc);

            // scheduling policy
            typedef hpx::threads::policies::local_queue_scheduler<>
                local_queue_policy;
            local_queue_policy::init_parameter_type init(
                cfg.num_threads_, 1000, numa_sensitive,
                "core-local_queue_scheduler");
            threads::policies::init_affinity_data affinity_init(
                pu_offset, pu_step, affinity_domain, affinity_desc);

            // Build and configure this runtime instance.
            typedef hpx::runtime_impl<local_queue_policy> runtime_type;
            std::unique_ptr<hpx::runtime> rt(
                new runtime_type(cfg.rtcfg_, cfg.mode_, cfg.num_threads_, init,
                    affinity_init));

            return run_or_start(blocking, std::move(rt), cfg, startup, shutdown);
#else
            throw detail::command_line_error("Command line option "
                "--hpx:queuing=local "
                "is not configured in this build. Please rebuild with "
                "'cmake -DHPX_WITH_THREAD_SCHEDULERS=local'.");
#endif
        }

        ///////////////////////////////////////////////////////////////////////
        // local scheduler (one queue for each OS threads)
        int run_throttle(startup_function_type const& startup,
            shutdown_function_type const& shutdown,
            util::command_line_handling& cfg, bool blocking)
        {
#if defined(HPX_HAVE_THROTTLE_SCHEDULER) && defined(HPX_HAVE_APEX)
            ensure_high_priority_compatibility(cfg.vm_);
            ensure_hierarchy_arity_compatibility(cfg.vm_);

            std::size_t pu_offset = get_pu_offset(cfg);
            std::size_t pu_step = get_pu_step(cfg);
            std::string affinity_domain = get_affinity_domain(cfg);
            std::string affinity_desc;
            std::size_t numa_sensitive =
                get_affinity_description(cfg, affinity_desc);

            // scheduling policy
            typedef hpx::threads::policies::throttle_queue_scheduler<>
                throttle_queue_policy;
            throttle_queue_policy::init_parameter_type init(
                cfg.num_threads_, 1000, numa_sensitive);
            threads::policies::init_affinity_data affinity_init(
                pu_offset, pu_step, affinity_domain, affinity_desc);

            // Build and configure this runtime instance.
            typedef hpx::runtime_impl<throttle_queue_policy> runtime_type;
            std::unique_ptr<hpx::runtime> rt(
                new runtime_type(cfg.rtcfg_, cfg.mode_, cfg.num_threads_, init,
                    affinity_init));

            return run_or_start(blocking, std::move(rt), cfg, startup, shutdown);
#else
            throw detail::command_line_error("Command line option "
                "--hpx:queuing=throttle "
                "is not configured in this build. Please rebuild with "
                "'cmake -DHPX_WITH_THREAD_SCHEDULERS=throttle -DHPX_WITH_APEX'.");
#endif
        }

        ///////////////////////////////////////////////////////////////////////
        // local static scheduler with priority queue (one queue for each OS
        // threads plus one separate queue for high priority HPX-threads). Doesn't
        // steal.
        int run_static_priority(startup_function_type const& startup,
            shutdown_function_type const& shutdown,
            util::command_line_handling& cfg, bool blocking)
        {
#if defined(HPX_HAVE_STATIC_PRIORITY_SCHEDULER)
            ensure_hierarchy_arity_compatibility(cfg.vm_);

            std::size_t num_high_priority_queues =
                get_num_high_priority_queues(cfg);
            std::size_t pu_offset = get_pu_offset(cfg);
            std::size_t pu_step = get_pu_step(cfg);
            std::string affinity_domain = get_affinity_domain(cfg);
            std::string affinity_desc;
            get_affinity_description(cfg, affinity_desc);

            // scheduling policy
            typedef hpx::threads::policies::static_priority_queue_scheduler<>
                local_queue_policy;
            local_queue_policy::init_parameter_type init(
                cfg.num_threads_, num_high_priority_queues, 1000,
                "core-static_priority_queue_scheduler");
            threads::policies::init_affinity_data affinity_init(
                pu_offset, pu_step, affinity_domain, affinity_desc);

            // Build and configure this runtime instance.
            typedef hpx::runtime_impl<local_queue_policy> runtime_type;
            std::unique_ptr<hpx::runtime> rt(
                new runtime_type(cfg.rtcfg_, cfg.mode_, cfg.num_threads_, init,
                    affinity_init));

            return run_or_start(blocking, std::move(rt), cfg, startup, shutdown);
#else
            throw detail::command_line_error("Command line option "
                "--hpx:queuing=static-priority "
                "is not configured in this build. Please rebuild with "
                "'cmake -DHPX_WITH_THREAD_SCHEDULERS=static-priority'.");
#endif
        }

        ///////////////////////////////////////////////////////////////////////
        // local static scheduler without priority queue (one queue for each OS
        // threads plus one separate queue for high priority HPX-threads).
        // Doesn't steal.
        int run_static(startup_function_type const& startup,
            shutdown_function_type const& shutdown,
            util::command_line_handling& cfg, bool blocking)
        {
#if defined(HPX_HAVE_STATIC_SCHEDULER)
            ensure_high_priority_compatibility(cfg.vm_);
            ensure_hierarchy_arity_compatibility(cfg.vm_);

            std::size_t pu_offset = get_pu_offset(cfg);
            std::size_t pu_step = get_pu_step(cfg);
            std::string affinity_domain = get_affinity_domain(cfg);
            std::string affinity_desc;
            get_affinity_description(cfg, affinity_desc);

            // scheduling policy
            typedef hpx::threads::policies::static_queue_scheduler<>
                local_queue_policy;
            local_queue_policy::init_parameter_type init(
                cfg.num_threads_, 1000, false, "core-static_queue_scheduler");
            threads::policies::init_affinity_data affinity_init(
                pu_offset, pu_step, affinity_domain, affinity_desc);

            // Build and configure this runtime instance.
            typedef hpx::runtime_impl<local_queue_policy> runtime_type;
            std::unique_ptr<hpx::runtime> rt(
                new runtime_type(cfg.rtcfg_, cfg.mode_, cfg.num_threads_, init,
                    affinity_init));

            return run_or_start(blocking, std::move(rt), cfg, startup, shutdown);
#else
            throw detail::command_line_error("Command line option "
                "--hpx:queuing=static "
                "is not configured in this build. Please rebuild with "
                "'cmake -DHPX_WITH_THREAD_SCHEDULERS=static'.");
#endif
        }

        ///////////////////////////////////////////////////////////////////////
        // local scheduler with priority queue (one queue for each OS threads
        // plus one separate queue for high priority HPX-threads)
        int run_priority_local(startup_function_type const& startup,
            shutdown_function_type const& shutdown,
            util::command_line_handling& cfg, bool blocking)
        {
            ensure_hierarchy_arity_compatibility(cfg.vm_);

            std::size_t num_high_priority_queues =
                get_num_high_priority_queues(cfg);
            std::size_t pu_offset = get_pu_offset(cfg);
            std::size_t pu_step = get_pu_step(cfg);
            std::string affinity_domain = get_affinity_domain(cfg);
            std::string affinity_desc;
            std::size_t numa_sensitive =
                get_affinity_description(cfg, affinity_desc);

            // scheduling policy
            typedef hpx::threads::policies:: local_priority_queue_scheduler<>
                local_queue_policy;
            local_queue_policy::init_parameter_type init(
                cfg.num_threads_, num_high_priority_queues, 1000,
                numa_sensitive, "core-local_priority_queue_scheduler");
            threads::policies::init_affinity_data affinity_init(
                pu_offset, pu_step, affinity_domain, affinity_desc);

            // Build and configure this runtime instance.
            typedef hpx::runtime_impl<local_queue_policy> runtime_type;
            std::unique_ptr<hpx::runtime> rt(
                new runtime_type(cfg.rtcfg_, cfg.mode_, cfg.num_threads_, init,
                    affinity_init));

            return run_or_start(blocking, std::move(rt), cfg, startup, shutdown);
        }

        ///////////////////////////////////////////////////////////////////////
        // priority abp scheduler: local priority deques for each OS thread,
        // with work stealing from the "bottom" of each.
        int run_priority_abp(startup_function_type const& startup,
            shutdown_function_type const& shutdown,
            util::command_line_handling& cfg, bool blocking)
        {
#if defined(HPX_HAVE_ABP_SCHEDULER)
            ensure_hierarchy_arity_compatibility(cfg.vm_);
            ensure_hwloc_compatibility(cfg.vm_);

            std::size_t num_high_priority_queues =
                get_num_high_priority_queues(cfg);

            // scheduling policy
            typedef hpx::threads::policies::abp_fifo_priority_queue_scheduler
                abp_priority_queue_policy;
            abp_priority_queue_policy::init_parameter_type init(
                cfg.num_threads_, num_high_priority_queues, 1000,
<<<<<<< HEAD
                numa_sensitive, "core-abp_fifo_priority_queue_scheduler");
=======
                cfg.numa_sensitive_);
>>>>>>> 92606587

            // Build and configure this runtime instance.
            typedef hpx::runtime_impl<abp_priority_queue_policy> runtime_type;
            std::unique_ptr<hpx::runtime> rt(
                new runtime_type(cfg.rtcfg_, cfg.mode_, cfg.num_threads_, init));

            return run_or_start(blocking, std::move(rt), cfg, startup, shutdown);
#else
            throw detail::command_line_error("Command line option "
                "--hpx:queuing=abp-priority "
                "is not configured in this build. Please rebuild with "
                "'cmake -DHPX_WITH_THREAD_SCHEDULERS=abp-priority'.");
#endif
        }

        ///////////////////////////////////////////////////////////////////////
        // hierarchical scheduler: The thread queues are built up hierarchically
        // this avoids contention during work stealing
        int run_hierarchy(startup_function_type const& startup,
            shutdown_function_type const& shutdown,
            util::command_line_handling& cfg, bool blocking)
        {
#if defined(HPX_HAVE_HIERARCHY_SCHEDULER)
            ensure_high_priority_compatibility(cfg.vm_);
            ensure_numa_sensitivity_compatibility(cfg.vm_);
            ensure_hwloc_compatibility(cfg.vm_);

            // scheduling policy
            typedef hpx::threads::policies::hierarchy_scheduler<> queue_policy;
            std::size_t arity = 2;
            if (cfg.vm_.count("hpx:hierarchy-arity"))
                arity = cfg.vm_["hpx:hierarchy-arity"].as<std::size_t>();

            queue_policy::init_parameter_type init(cfg.num_threads_, arity,
                1000, false, "core-hierarchy_scheduler");

            // Build and configure this runtime instance.
            typedef hpx::runtime_impl<queue_policy> runtime_type;
            std::unique_ptr<hpx::runtime> rt(
                new runtime_type(cfg.rtcfg_, cfg.mode_, cfg.num_threads_, init));

            return run_or_start(blocking, std::move(rt), cfg, startup, shutdown);
#else
            throw detail::command_line_error("Command line option "
                "--hpx:queuing=hierarchy "
                "is not configured in this build. Please rebuild with "
                "'cmake -DHPX_WITH_THREAD_SCHEDULERS=hierarchy'.");
#endif
        }

        ///////////////////////////////////////////////////////////////////////
        // hierarchical scheduler: The thread queues are built up hierarchically
        // this avoids contention during work stealing
        int run_periodic(startup_function_type const& startup,
            shutdown_function_type const& shutdown,
            util::command_line_handling& cfg, bool blocking)
        {
#if defined(HPX_HAVE_PERIODIC_PRIORITY_SCHEDULER)
            ensure_hierarchy_arity_compatibility(cfg.vm_);
            ensure_hwloc_compatibility(cfg.vm_);

            std::size_t num_high_priority_queues =
                get_num_high_priority_queues(cfg);

            // scheduling policy
            typedef hpx::threads::policies::periodic_priority_queue_scheduler<>
                local_queue_policy;
            local_queue_policy::init_parameter_type init(cfg.num_threads_,
<<<<<<< HEAD
                num_high_priority_queues, 1000, numa_sensitive,
                "core-periodic_priority_queue_scheduler");
=======
                num_high_priority_queues, 1000, cfg.numa_sensitive_);
>>>>>>> 92606587

            // Build and configure this runtime instance.
            typedef hpx::runtime_impl<local_queue_policy> runtime_type;
            std::unique_ptr<hpx::runtime> rt(
                new runtime_type(cfg.rtcfg_, cfg.mode_, cfg.num_threads_, init));

            return run_or_start(blocking, std::move(rt), cfg, startup, shutdown);
#else
            throw detail::command_line_error("Command line option "
                "--hpx:queuing=periodic-priority "
                "is not configured in this build. Please rebuild with "
                "'cmake -DHPX_WITH_THREAD_SCHEDULERS=periodic-priority'.");
#endif
        }

        ///////////////////////////////////////////////////////////////////////
        HPX_EXPORT int run_or_start(
<<<<<<< HEAD
            util::function_nonser<
                int(boost::program_options::variables_map& vm)
            > const& f,
=======
            util::function_nonser<int(boost::program_options::variables_map& vm)>
                const& f,
>>>>>>> 92606587
            boost::program_options::options_description const& desc_cmdline,
            int argc, char** argv, std::vector<std::string> && ini_config,
            startup_function_type const& startup,
            shutdown_function_type const& shutdown, hpx::runtime_mode mode,
            bool blocking)
        {
            int result = 0;
            set_error_handlers();

#if defined(HPX_NATIVE_MIC) || defined(__bgq__) || defined(__bgqion__)
            unsetenv("LANG");
            unsetenv("LC_CTYPE");
            unsetenv("LC_NUMERIC");
            unsetenv("LC_TIME");
            unsetenv("LC_COLLATE");
            unsetenv("LC_MONETARY");
            unsetenv("LC_MESSAGES");
            unsetenv("LC_PAPER");
            unsetenv("LC_NAME");
            unsetenv("LC_ADDRESS");
            unsetenv("LC_TELEPHONE");
            unsetenv("LC_MEASUREMENT");
            unsetenv("LC_IDENTIFICATION");
            unsetenv("LC_ALL");
#endif

            try {
                // make sure the runtime system is not active yet
                if (get_runtime_ptr() != 0)
                {
                    std::cerr << "hpx::init: can't initialize runtime system "
                        "more than once! Exiting...\n";
                    return -1;
                }

                // handle all common command line switches
                util::command_line_handling cfg(
                    mode, f, std::move(ini_config), argv[0]);

                util::apex_wrapper_init apex(argc, argv);

                result = cfg.call(desc_cmdline, argc, argv);

                if (result != 0) {
                    if (result > 0)
                        result = 0;     // --hpx:help
                    return result;
                }

                // Initialize and start the HPX runtime.
                if (0 == std::string("local").find(cfg.queuing_))
                {
                    cfg.queuing_ = "local";
                    result = run_local(startup, shutdown, cfg, blocking);
                }
                else if (0 == std::string("static").find(cfg.queuing_))
                {
                    cfg.queuing_ = "static";
                    result = run_static(startup, shutdown, cfg, blocking);
                }
                else if (0 == std::string("local-priority").find(cfg.queuing_))
                {
                    // local scheduler with priority queue (one queue for each
                    // OS thread plus separate dequeues for low/high priority
                    /// HPX-threads)
                    cfg.queuing_ = "local-priority";
                    result = run_priority_local(startup, shutdown, cfg, blocking);
                }
                else if (0 == std::string("static-priority").find(cfg.queuing_))
                {
                    cfg.queuing_ = "static-priority";
                    result = run_static_priority(startup, shutdown, cfg, blocking);
                }
                else if (0 == std::string("abp-priority").find(cfg.queuing_))
                {
                    // local scheduler with priority deque (one deque for each
                    // OS thread plus separate dequeues for high priority
                    // HPX-threads), uses abp-style stealing
                    cfg.queuing_ = "abp-priority";
                    result = run_priority_abp(startup, shutdown, cfg, blocking);
                }
                else if (0 == std::string("hierarchy").find(cfg.queuing_))
                {
                    // hierarchy scheduler: tree of queues, with work
                    // stealing from the parent queue in that tree.
                    cfg.queuing_ = "hierarchy";
                    result = run_hierarchy(startup, shutdown, cfg, blocking);
                }
                else if (0 == std::string("periodic-priority").find(cfg.queuing_))
                {
                    cfg.queuing_ = "periodic-priority";
                    result = run_periodic(startup, shutdown, cfg, blocking);
                }
                else if (0 == std::string("throttle").find(cfg.queuing_)) {
                    cfg.queuing_ = "throttle";
                    result = run_throttle(startup, shutdown, cfg, blocking);
                }
                else {
                    throw detail::command_line_error(
                        "Bad value for command line option --hpx:queuing");
                }
            }
            catch (detail::command_line_error const& e) {
                std::cerr << "{env}: " << hpx::detail::get_execution_environment();
                std::cerr << "hpx::init: std::exception caught: " << e.what() << "\n";
                return -1;
            //} catch (...) {
            //     std::cerr << "{env}: " << hpx::detail::get_execution_environment();
            //     std::cerr << "hpx::init: unexpected exception caught\n";
            //     return -1;
            }
            return result;
        }

        template <typename T>
        inline T
        get_option(std::string const& config, T default_ = T())
        {
            if (!config.empty()) {
                try {
                    return boost::lexical_cast<T>(
                        get_runtime().get_config().get_entry(config, default_));
                }
                catch (boost::bad_lexical_cast const&) {
                    ;   // do nothing
                }
            }
            return default_;
        }
    }

    ///////////////////////////////////////////////////////////////////////////
    int finalize(double shutdown_timeout, double localwait, error_code& ec)
    {
        if (!threads::get_self_ptr()) {
            HPX_THROWS_IF(ec, invalid_status, "hpx::finalize",
                "this function can be called from an HPX thread only");
            return -1;
        }

        if (!is_running()) {
            HPX_THROWS_IF(ec, invalid_status, "hpx::finalize",
                "the runtime system is not active (did you already "
                "call finalize?)");
            return -1;
        }

        if (&ec != &throws)
            ec = make_success_code();

        if (std::abs(localwait + 1.0) < 1e-16)
            localwait = detail::get_option("hpx.finalize_wait_time", -1.0);
        else
        {
            hpx::util::high_resolution_timer t;
            double start_time = t.elapsed();
            double current = 0.0;
            do {
                current = t.elapsed();
            } while (current - start_time < localwait * 1e-6);
        }

        if (std::abs(shutdown_timeout + 1.0) < 1e-16)
            shutdown_timeout = detail::get_option("hpx.shutdown_timeout", -1.0);

        // tell main locality to start application exit, duplicated requests
        // will be ignored
        apply<components::server::runtime_support::shutdown_all_action>(
            hpx::find_root_locality(), shutdown_timeout);

        //util::apex_finalize();
        return 0;
    }

    ///////////////////////////////////////////////////////////////////////////
    int disconnect(double shutdown_timeout, double localwait, error_code& ec)
    {
        if (!threads::get_self_ptr()) {
            HPX_THROWS_IF(ec, invalid_status, "hpx::disconnect",
                "this function can be called from an HPX thread only");
            return -1;
        }

        if (!is_running()) {
            HPX_THROWS_IF(ec, invalid_status, "hpx::disconnect",
                "the runtime system is not active (did you already "
                "call finalize?)");
            return -1;
        }

        if (&ec != &throws)
            ec = make_success_code();

        if (std::abs(localwait + 1.0) < 1e-16)
            localwait = detail::get_option("hpx.finalize_wait_time", -1.0);
        else
        {
            hpx::util::high_resolution_timer t;
            double start_time = t.elapsed();
            double current = 0.0;
            do {
                current = t.elapsed();
            } while (current - start_time < localwait * 1e-6);
        }

        if (std::abs(shutdown_timeout + 1.0) < 1e-16)
            shutdown_timeout = detail::get_option("hpx.shutdown_timeout", -1.0);

        //util::apex_finalize();

        components::server::runtime_support* p =
            reinterpret_cast<components::server::runtime_support*>(
                  get_runtime().get_runtime_support_lva());

        if (0 == p) {
            HPX_THROWS_IF(ec, invalid_status, "hpx::disconnect",
                "the runtime system is not active (did you already "
                "call finalize?)");
            return -1;
        }

        p->call_shutdown_functions(true);
        p->call_shutdown_functions(false);

        p->stop(shutdown_timeout, naming::invalid_id, true);

        return 0;
    }

    ///////////////////////////////////////////////////////////////////////////
    void terminate()
    {
        if (!threads::get_self_ptr()) {
            // hpx::terminate shouldn't be called from a non-HPX thread
            std::terminate();
        }

        components::server::runtime_support* p =
            reinterpret_cast<components::server::runtime_support*>(
                  get_runtime().get_runtime_support_lva());

        if (0 == p) {
            // the runtime system is not running, just terminate
            std::terminate();
        }

        p->terminate_all();
    }

    ///////////////////////////////////////////////////////////////////////////
    int stop(error_code& ec)
    {
        if (threads::get_self_ptr()) {
            HPX_THROWS_IF(ec, invalid_status, "hpx::disconnect",
                "this function cannot be called from an HPX thread");
            return -1;
        }

        std::unique_ptr<runtime> rt(get_runtime_ptr());    // take ownership!
        if (0 == rt.get()) {
            HPX_THROWS_IF(ec, invalid_status, "hpx::stop",
                "the runtime system is not active (did you already "
                "call hpx::stop?)");
            return -1;
        }

        int result = rt->wait();
        rt->stop();
        rt->rethrow_exception();

        return result;
    }

    namespace detail
    {
        HPX_EXPORT int init_helper(
            boost::program_options::variables_map& /*vm*/,
            util::function_nonser<int(int, char**)> const& f)
        {
            hpx::util::section const& ini = hpx::get_runtime().get_config();
            std::string cmdline(ini.get_entry("hpx.reconstructed_cmd_line", ""));

            using namespace boost::program_options;
#if defined(BOOST_WINDOWS)
            std::vector<std::string> args = split_winmain(cmdline);
#else
            std::vector<std::string> args = split_unix(cmdline);
#endif

            // Copy all arguments which are not hpx related to a temporary array
            boost::scoped_array<char*> argv(new char*[args.size()+1]);
            std::size_t argcount = 0;
            for (std::size_t i = 0; i != args.size(); ++i)
            {
                if (0 != args[i].find("--hpx:")) {
                    argv[argcount++] = const_cast<char*>(args[i].data());
                }
                else if (6 == args[i].find("positional", 6)) {
                    std::string::size_type p = args[i].find_first_of("=");
                    if (p != std::string::npos) {
                        args[i] = args[i].substr(p+1);
                        argv[argcount++] = const_cast<char*>(args[i].data());
                    }
                }
            }

            // add a single nullptr in the end as some application rely on that
            argv[argcount] = 0;

            // Invoke custom startup functions
            return f(static_cast<int>(argcount), argv.get());
        }
    }
}<|MERGE_RESOLUTION|>--- conflicted
+++ resolved
@@ -566,15 +566,9 @@
         {
             std::string affinity_domain("pu");
 #if defined(HPX_HAVE_HWLOC)
-<<<<<<< HEAD
-            if (0 != cfg.vm_.count("hpx:affinity"))
-            {
-                affinity_domain = cfg.vm_["hpx:affinity"].as<std::string>();
-=======
             if (cfg.affinity_domain_ != "pu")
             {
                 affinity_domain = cfg.affinity_domain_;
->>>>>>> 92606587
                 if (0 != std::string("pu").find(affinity_domain) &&
                     0 != std::string("core").find(affinity_domain) &&
                     0 != std::string("numa").find(affinity_domain) &&
@@ -779,7 +773,8 @@
             typedef hpx::threads::policies::throttle_queue_scheduler<>
                 throttle_queue_policy;
             throttle_queue_policy::init_parameter_type init(
-                cfg.num_threads_, 1000, numa_sensitive);
+                cfg.num_threads_, 1000, numa_sensitive,
+                "core-throttle_queue_scheduler");
             threads::policies::init_affinity_data affinity_init(
                 pu_offset, pu_step, affinity_domain, affinity_desc);
 
@@ -807,88 +802,6 @@
             util::command_line_handling& cfg, bool blocking)
         {
 #if defined(HPX_HAVE_STATIC_PRIORITY_SCHEDULER)
-            ensure_hierarchy_arity_compatibility(cfg.vm_);
-
-            std::size_t num_high_priority_queues =
-                get_num_high_priority_queues(cfg);
-            std::size_t pu_offset = get_pu_offset(cfg);
-            std::size_t pu_step = get_pu_step(cfg);
-            std::string affinity_domain = get_affinity_domain(cfg);
-            std::string affinity_desc;
-            get_affinity_description(cfg, affinity_desc);
-
-            // scheduling policy
-            typedef hpx::threads::policies::static_priority_queue_scheduler<>
-                local_queue_policy;
-            local_queue_policy::init_parameter_type init(
-                cfg.num_threads_, num_high_priority_queues, 1000,
-                "core-static_priority_queue_scheduler");
-            threads::policies::init_affinity_data affinity_init(
-                pu_offset, pu_step, affinity_domain, affinity_desc);
-
-            // Build and configure this runtime instance.
-            typedef hpx::runtime_impl<local_queue_policy> runtime_type;
-            std::unique_ptr<hpx::runtime> rt(
-                new runtime_type(cfg.rtcfg_, cfg.mode_, cfg.num_threads_, init,
-                    affinity_init));
-
-            return run_or_start(blocking, std::move(rt), cfg, startup, shutdown);
-#else
-            throw detail::command_line_error("Command line option "
-                "--hpx:queuing=static-priority "
-                "is not configured in this build. Please rebuild with "
-                "'cmake -DHPX_WITH_THREAD_SCHEDULERS=static-priority'.");
-#endif
-        }
-
-        ///////////////////////////////////////////////////////////////////////
-        // local static scheduler without priority queue (one queue for each OS
-        // threads plus one separate queue for high priority HPX-threads).
-        // Doesn't steal.
-        int run_static(startup_function_type const& startup,
-            shutdown_function_type const& shutdown,
-            util::command_line_handling& cfg, bool blocking)
-        {
-#if defined(HPX_HAVE_STATIC_SCHEDULER)
-            ensure_high_priority_compatibility(cfg.vm_);
-            ensure_hierarchy_arity_compatibility(cfg.vm_);
-
-            std::size_t pu_offset = get_pu_offset(cfg);
-            std::size_t pu_step = get_pu_step(cfg);
-            std::string affinity_domain = get_affinity_domain(cfg);
-            std::string affinity_desc;
-            get_affinity_description(cfg, affinity_desc);
-
-            // scheduling policy
-            typedef hpx::threads::policies::static_queue_scheduler<>
-                local_queue_policy;
-            local_queue_policy::init_parameter_type init(
-                cfg.num_threads_, 1000, false, "core-static_queue_scheduler");
-            threads::policies::init_affinity_data affinity_init(
-                pu_offset, pu_step, affinity_domain, affinity_desc);
-
-            // Build and configure this runtime instance.
-            typedef hpx::runtime_impl<local_queue_policy> runtime_type;
-            std::unique_ptr<hpx::runtime> rt(
-                new runtime_type(cfg.rtcfg_, cfg.mode_, cfg.num_threads_, init,
-                    affinity_init));
-
-            return run_or_start(blocking, std::move(rt), cfg, startup, shutdown);
-#else
-            throw detail::command_line_error("Command line option "
-                "--hpx:queuing=static "
-                "is not configured in this build. Please rebuild with "
-                "'cmake -DHPX_WITH_THREAD_SCHEDULERS=static'.");
-#endif
-        }
-
-        ///////////////////////////////////////////////////////////////////////
-        // local scheduler with priority queue (one queue for each OS threads
-        // plus one separate queue for high priority HPX-threads)
-        int run_priority_local(startup_function_type const& startup,
-            shutdown_function_type const& shutdown,
-            util::command_line_handling& cfg, bool blocking)
-        {
             ensure_hierarchy_arity_compatibility(cfg.vm_);
 
             std::size_t num_high_priority_queues =
@@ -901,6 +814,92 @@
                 get_affinity_description(cfg, affinity_desc);
 
             // scheduling policy
+            typedef hpx::threads::policies::static_priority_queue_scheduler<>
+                local_queue_policy;
+            local_queue_policy::init_parameter_type init(
+                cfg.num_threads_, num_high_priority_queues,
+                1000, numa_sensitive,
+                "core-static_priority_queue_scheduler");
+            threads::policies::init_affinity_data affinity_init(
+                pu_offset, pu_step, affinity_domain, affinity_desc);
+
+            // Build and configure this runtime instance.
+            typedef hpx::runtime_impl<local_queue_policy> runtime_type;
+            std::unique_ptr<hpx::runtime> rt(
+                new runtime_type(cfg.rtcfg_, cfg.mode_, cfg.num_threads_, init,
+                    affinity_init));
+
+            return run_or_start(blocking, std::move(rt), cfg, startup, shutdown);
+#else
+            throw detail::command_line_error("Command line option "
+                "--hpx:queuing=static-priority "
+                "is not configured in this build. Please rebuild with "
+                "'cmake -DHPX_WITH_THREAD_SCHEDULERS=static-priority'.");
+#endif
+        }
+
+        ///////////////////////////////////////////////////////////////////////
+        // local static scheduler without priority queue (one queue for each OS
+        // threads plus one separate queue for high priority HPX-threads).
+        // Doesn't steal.
+        int run_static(startup_function_type const& startup,
+            shutdown_function_type const& shutdown,
+            util::command_line_handling& cfg, bool blocking)
+        {
+#if defined(HPX_HAVE_STATIC_SCHEDULER)
+            ensure_high_priority_compatibility(cfg.vm_);
+            ensure_hierarchy_arity_compatibility(cfg.vm_);
+
+            std::size_t pu_offset = get_pu_offset(cfg);
+            std::size_t pu_step = get_pu_step(cfg);
+            std::string affinity_domain = get_affinity_domain(cfg);
+            std::string affinity_desc;
+            std::size_t numa_sensitive =
+                get_affinity_description(cfg, affinity_desc);
+
+            // scheduling policy
+            typedef hpx::threads::policies::static_queue_scheduler<>
+                local_queue_policy;
+            local_queue_policy::init_parameter_type init(
+                cfg.num_threads_, 1000, numa_sensitive,
+                "core-static_queue_scheduler");
+            threads::policies::init_affinity_data affinity_init(
+                pu_offset, pu_step, affinity_domain, affinity_desc);
+
+            // Build and configure this runtime instance.
+            typedef hpx::runtime_impl<local_queue_policy> runtime_type;
+            std::unique_ptr<hpx::runtime> rt(
+                new runtime_type(cfg.rtcfg_, cfg.mode_, cfg.num_threads_, init,
+                    affinity_init));
+
+            return run_or_start(blocking, std::move(rt), cfg, startup, shutdown);
+#else
+            throw detail::command_line_error("Command line option "
+                "--hpx:queuing=static "
+                "is not configured in this build. Please rebuild with "
+                "'cmake -DHPX_WITH_THREAD_SCHEDULERS=static'.");
+#endif
+        }
+
+        ///////////////////////////////////////////////////////////////////////
+        // local scheduler with priority queue (one queue for each OS threads
+        // plus one separate queue for high priority HPX-threads)
+        int run_priority_local(startup_function_type const& startup,
+            shutdown_function_type const& shutdown,
+            util::command_line_handling& cfg, bool blocking)
+        {
+            ensure_hierarchy_arity_compatibility(cfg.vm_);
+
+            std::size_t num_high_priority_queues =
+                get_num_high_priority_queues(cfg);
+            std::size_t pu_offset = get_pu_offset(cfg);
+            std::size_t pu_step = get_pu_step(cfg);
+            std::string affinity_domain = get_affinity_domain(cfg);
+            std::string affinity_desc;
+            std::size_t numa_sensitive =
+                get_affinity_description(cfg, affinity_desc);
+
+            // scheduling policy
             typedef hpx::threads::policies:: local_priority_queue_scheduler<>
                 local_queue_policy;
             local_queue_policy::init_parameter_type init(
@@ -937,11 +936,7 @@
                 abp_priority_queue_policy;
             abp_priority_queue_policy::init_parameter_type init(
                 cfg.num_threads_, num_high_priority_queues, 1000,
-<<<<<<< HEAD
-                numa_sensitive, "core-abp_fifo_priority_queue_scheduler");
-=======
-                cfg.numa_sensitive_);
->>>>>>> 92606587
+                cfg.numa_sensitive_, "core-abp_fifo_priority_queue_scheduler");
 
             // Build and configure this runtime instance.
             typedef hpx::runtime_impl<abp_priority_queue_policy> runtime_type;
@@ -976,7 +971,7 @@
                 arity = cfg.vm_["hpx:hierarchy-arity"].as<std::size_t>();
 
             queue_policy::init_parameter_type init(cfg.num_threads_, arity,
-                1000, false, "core-hierarchy_scheduler");
+                1000, 0, "core-hierarchy_scheduler");
 
             // Build and configure this runtime instance.
             typedef hpx::runtime_impl<queue_policy> runtime_type;
@@ -1010,12 +1005,8 @@
             typedef hpx::threads::policies::periodic_priority_queue_scheduler<>
                 local_queue_policy;
             local_queue_policy::init_parameter_type init(cfg.num_threads_,
-<<<<<<< HEAD
-                num_high_priority_queues, 1000, numa_sensitive,
+                num_high_priority_queues, 1000, cfg.numa_sensitive_,
                 "core-periodic_priority_queue_scheduler");
-=======
-                num_high_priority_queues, 1000, cfg.numa_sensitive_);
->>>>>>> 92606587
 
             // Build and configure this runtime instance.
             typedef hpx::runtime_impl<local_queue_policy> runtime_type;
@@ -1033,14 +1024,9 @@
 
         ///////////////////////////////////////////////////////////////////////
         HPX_EXPORT int run_or_start(
-<<<<<<< HEAD
             util::function_nonser<
                 int(boost::program_options::variables_map& vm)
             > const& f,
-=======
-            util::function_nonser<int(boost::program_options::variables_map& vm)>
-                const& f,
->>>>>>> 92606587
             boost::program_options::options_description const& desc_cmdline,
             int argc, char** argv, std::vector<std::string> && ini_config,
             startup_function_type const& startup,
