//  Copyright (c) 2011 Vinay C Amatya
//  Copyright (c) 2007-2015 Hartmut Kaiser
//
//  Distributed under the Boost Software License, Version 1.0. (See accompanying
//  file LICENSE_1_0.txt or copy at http://www.boost.org/LICENSE_1_0.txt)

#include <hpx/config.hpp>
#include <hpx/runtime/applier/applier.hpp>
#include <hpx/runtime/actions/continuation.hpp>
#include <hpx/runtime/agas/server/primary_namespace.hpp>
#include <hpx/runtime/components/stubs/runtime_support.hpp>
#include <hpx/runtime.hpp>
#include <hpx/util/scoped_timer.hpp>

#include <boost/atomic.hpp>
#include <boost/format.hpp>

#include <cstddef>
#include <cstdint>
#include <mutex>
#include <utility>
#include <vector>

namespace hpx { namespace agas { namespace server
{
    void primary_namespace::route(parcelset::parcel && p)
    { // {{{ route implementation
        util::scoped_timer<boost::atomic<std::int64_t> > update(
            counter_data_.route_.time_
        );
        counter_data_.increment_route_count();

<<<<<<< HEAD
        error_code ec = throws;

        naming::gid_type const& gid = p.destination();
        naming::address& addr = p.addr();
        resolved_type cache_address;
=======
        std::size_t size = p.size();
        naming::id_type const* ids = p.destinations();
        naming::address* addrs = p.addrs();
        std::vector<resolved_type> cache_addresses;
>>>>>>> 31065394

        runtime& rt = get_runtime();

        // resolve destination addresses, we should be able to resolve all of
        // them, otherwise it's an error
        {
            std::unique_lock<mutex_type> l(mutex_);

<<<<<<< HEAD
            // wait for any migration to be completed
            wait_for_migration_locked(l, gid, ec);

            cache_address = resolve_gid_locked(l, gid, ec);

            if (ec || hpx::util::get<0>(cache_address) == naming::invalid_gid)
            {
                l.unlock();

                HPX_THROWS_IF(ec, no_success,
                    "primary_namespace::route",
                    boost::str(boost::format(
                            "can't route parcel to unknown gid: %s"
                        ) % gid));

                return response(primary_ns_route, no_success);
            }
=======
            cache_addresses.reserve(size);
            for (std::size_t i = 0; i != size; ++i)
            {
                naming::gid_type gid(ids[i].get_gid());

                // wait for any migration to be completed
                wait_for_migration_locked(l, gid, hpx::throws);

                cache_addresses.push_back(resolve_gid_locked(l, gid, hpx::throws));
                resolved_type& r = cache_addresses.back();

                if (hpx::util::get<0>(r) == naming::invalid_gid)
                {
                    id_type const id = ids[i];
                    l.unlock();

                    HPX_THROW_EXCEPTION(no_success,
                        "primary_namespace::route",
                        boost::str(boost::format(
                                "can't route parcel to unknown gid: %s"
                            ) % id));
                }
>>>>>>> 31065394

            // retain don't store in cache flag
            if (!naming::detail::store_in_cache(gid))
            {
                naming::detail::set_dont_store_in_cache(
                    hpx::util::get<0>(cache_address));
            }

            gva const g = hpx::util::get<1>(cache_address).resolve(
                gid, hpx::util::get<0>(cache_address));

            addr.locality_ = g.prefix;
            addr.type_ = g.type;
            addr.address_ = g.lva();
        }


        // either send the parcel on its way or execute actions locally
        if (addr.locality_ == get_locality())
        {
            // destination is local
            p.schedule_action();
        }
        else
        {
            // destination is remote
            rt.get_parcel_handler().put_parcel(std::move(p));
        }

        if (rt.get_state() < state_pre_shutdown)
        {
            naming::id_type source = p.source_id();
            // asynchronously update cache on source locality
            // update remote cache if the id is not flagged otherwise
            naming::gid_type const& id = hpx::util::get<0>(cache_address);
            if (id && naming::detail::store_in_cache(id))
            {
                gva const& g = hpx::util::get<1>(cache_address);
                naming::address addr(g.prefix, g.type, g.lva());

                using components::stubs::runtime_support;
                runtime_support::update_agas_cache_entry_colocated(
                    source, id, addr, g.count, g.offset);
            }
        }
    } // }}}
}}}
<|MERGE_RESOLUTION|>--- conflicted
+++ resolved
@@ -30,18 +30,11 @@
         );
         counter_data_.increment_route_count();
 
-<<<<<<< HEAD
         error_code ec = throws;
 
         naming::gid_type const& gid = p.destination();
         naming::address& addr = p.addr();
         resolved_type cache_address;
-=======
-        std::size_t size = p.size();
-        naming::id_type const* ids = p.destinations();
-        naming::address* addrs = p.addrs();
-        std::vector<resolved_type> cache_addresses;
->>>>>>> 31065394
 
         runtime& rt = get_runtime();
 
@@ -50,7 +43,6 @@
         {
             std::unique_lock<mutex_type> l(mutex_);
 
-<<<<<<< HEAD
             // wait for any migration to be completed
             wait_for_migration_locked(l, gid, ec);
 
@@ -66,32 +58,8 @@
                             "can't route parcel to unknown gid: %s"
                         ) % gid));
 
-                return response(primary_ns_route, no_success);
+                return;
             }
-=======
-            cache_addresses.reserve(size);
-            for (std::size_t i = 0; i != size; ++i)
-            {
-                naming::gid_type gid(ids[i].get_gid());
-
-                // wait for any migration to be completed
-                wait_for_migration_locked(l, gid, hpx::throws);
-
-                cache_addresses.push_back(resolve_gid_locked(l, gid, hpx::throws));
-                resolved_type& r = cache_addresses.back();
-
-                if (hpx::util::get<0>(r) == naming::invalid_gid)
-                {
-                    id_type const id = ids[i];
-                    l.unlock();
-
-                    HPX_THROW_EXCEPTION(no_success,
-                        "primary_namespace::route",
-                        boost::str(boost::format(
-                                "can't route parcel to unknown gid: %s"
-                            ) % id));
-                }
->>>>>>> 31065394
 
             // retain don't store in cache flag
             if (!naming::detail::store_in_cache(gid))
