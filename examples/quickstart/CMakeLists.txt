# Copyright (c) 2007-2013 Hartmut Kaiser
# Copyright (c) 2011      Bryce Adelstein-Lelbach
#
# Distributed under the Boost Software License, Version 1.0. (See accompanying
# file LICENSE_1_0.txt or copy at http://www.boost.org/LICENSE_1_0.txt)

set(example_programs
    component_ctors
    component_in_executable
    component_inheritance
    component_inheritance_simple
    component_with_executor
    composable_guard
    data_actions
    error_handling
    event_synchronization
    factorial
    fibonacci
    fibonacci_await
    fibonacci_one
    fibonacci_futures
    fibonacci_futures_distributed
    fractals
    fractals_struct
    interest_calculator
    non_atomic_rma
    pingpong
    print_to_console
    quicksort
    simple_future_continuation
    simplest_hello_world
    timed_futures
    timed_wake
    use_main_thread
    wait_composition
    zerocopy_rdma
   )

if(HPX_LOCAL_SCHEDULER OR HPX_ALL_SCHEDULERS)
  set(example_programs ${example_programs}
      fractals_executor
     )
endif()

if(HPX_HAVE_CXX11_LAMBDAS)
  set(example_programs ${example_programs}
      1d_wave_equation
      hello_world
      fibonacci_dataflow
<<<<<<< HEAD
=======
      pipeline1
>>>>>>> 9c7bf67a
      vector_zip_dotproduct
      vector_counting_dotproduct
     )
endif()

set(component_in_executable_FLAGS DEPENDENCIES iostreams_component)
set(component_ctors_FLAGS DEPENDENCIES iostreams_component)
set(component_with_executor_FLAGS DEPENDENCIES iostreams_component)
set(event_synchronization_FLAGS DEPENDENCIES iostreams_component)

set(error_handling_FLAGS DEPENDENCIES iostreams_component)
set(fractals_FLAGS DEPENDENCIES iostreams_component)
set(fractals_executor_FLAGS DEPENDENCIES iostreams_component)
if(HPX_HAVE_COMPRESSION_SNAPPY AND SNAPPY_FOUND)
  set(hello_world_FLAGS DEPENDENCIES iostreams_component compress_snappy_lib)
else()
  set(hello_world_FLAGS DEPENDENCIES iostreams_component)
endif()
set(1d_wave_equation_FLAGS DEPENDENCIES iostreams_component)
set(simplest_hello_world_FLAGS DEPENDENCIES iostreams_component)
set(component_inheritance_FLAGS DEPENDENCIES iostreams_component)
set(component_inheritance_simple_FLAGS DEPENDENCIES iostreams_component)
set(interest_calculator_FLAGS DEPENDENCIES dataflow_component)
set(simple_future_continuation_FLAGS DEPENDENCIES iostreams_component)
set(timed_futures_FLAGS DEPENDENCIES iostreams_component)
set(pingpong_FLAGS DEPENDENCIES iostreams_component)
set(vector_zip_dotproduct_FLAGS DEPENDENCIES iostreams_component)
set(vector_counting_dotproduct_FLAGS DEPENDENCIES iostreams_component)

foreach(example_program ${example_programs})
  set(sources
      ${example_program}.cpp)

  source_group("Source Files" FILES ${sources})

  # add example executable
  add_hpx_executable(${example_program}
                     SOURCES ${sources}
                     ${${example_program}_FLAGS}
                     FOLDER "Examples/Quickstart")

  # add a custom target for this example
  add_hpx_pseudo_target(examples.quickstart.${example_program})

  # make pseudo-targets depend on master pseudo-target
  add_hpx_pseudo_dependencies(examples.quickstart
                              examples.quickstart.${example_program})

  # add dependencies to pseudo-target
  add_hpx_pseudo_dependencies(examples.quickstart.${example_program}
                              ${example_program}_exe)
endforeach()
<|MERGE_RESOLUTION|>--- conflicted
+++ resolved
@@ -47,10 +47,7 @@
       1d_wave_equation
       hello_world
       fibonacci_dataflow
-<<<<<<< HEAD
-=======
       pipeline1
->>>>>>> 9c7bf67a
       vector_zip_dotproduct
       vector_counting_dotproduct
      )
