--- conflicted
+++ resolved
@@ -350,7 +350,6 @@
     set(_all On)
     set(WITH_ALL_SCHEDULERS ON CACHE INTERNAL "")
   endif()
-<<<<<<< HEAD
   if(_scheduler STREQUAL "LOCAL" OR _all)
     hpx_add_config_define(HPX_LOCAL_SCHEDULER)
     set(WITH_LOCAL_SCHEDULER ON CACHE INTERNAL "")
@@ -358,14 +357,6 @@
   if(_scheduler STREQUAL "STATIC_PRIORITY" OR _all)
     hpx_add_config_define(HPX_STATIC_PRIORITY_SCHEDULER)
     set(WITH_STATIC_PRIORITY_SCHEDULER ON CACHE INTERNAL "")
-=======
-elseif(MSVC)
-  if(NOT (MSVC11 OR MSVC12 OR MSVC13))
-    hpx_error("msvc_config" "MSVC 2012 or higher is required.")
-  endif()
-  if(NOT CMAKE_CL_64)
-    hpx_warn("msvc_config" "MSVC (32Bit) will compile but will fail running larger applications because of limitations in the Windows OS.")
->>>>>>> d6d942c5
   endif()
   if(_scheduler STREQUAL "HIERARCHY" OR _all)
     hpx_add_config_define(HPX_HIERARCHY_SCHEDULER)
@@ -681,17 +672,11 @@
     hpx_error("GCC 4.4.5 or higher is required. Specify WITH_GCC_VERSION_CHECK=OFF to ignore this error.")
   endif()
 
-<<<<<<< HEAD
 if(MSVC)
   if(NOT (MSVC11 OR MSVC12))
     hpx_error("MSVC x64 2012 or higher is required.")
   elseif(NOT CMAKE_CL_64)
     hpx_warn("MSVC (32Bit) will compile but will fail running larger applications because of limitations in the Windows OS.")
-=======
-  hpx_option(HPX_USE_MMAP BOOL "Use mmap for stack allocation (default: ON)" ON ADVANCED)
-  if(HPX_USE_MMAP)
-    hpx_add_config_define(HPX_USE_MMAP)
->>>>>>> d6d942c5
   endif()
 endif()
 
@@ -794,21 +779,12 @@
   # VS2013 and above know how to do link time constant data segment folding
   # VS2013 update 2 and above know how to remove debug information for
   #     non-referenced functions and data (-Zc:inline)
-<<<<<<< HEAD
   # VS2013 update 3 and above know how to generate better debug symbols for
   #     optimized builds (-Z0)
-  if(MSVC12)
+  if(MSVC12 OR MSVC13)
     hpx_add_compile_flag(-Zc:inline)
-    hpx_add_compile_flag(-Z0 RelWithDebInfo)
     hpx_add_compile_flag(-Gw
       CONFIGURATIONS Release RelWithDebInfo MinSizeRelease)
-=======
-  if(MSVC12 OR MSVC13)
-    set(CMAKE_CXX_FLAGS_DEBUG "${CMAKE_CXX_FLAGS_DEBUG} -Zc:inline")
-    set(CMAKE_CXX_FLAGS_RELWITHDEBINFO "${CMAKE_CXX_FLAGS_RELWITHDEBINFO} -Gw -Zc:inline")
-    set(CMAKE_CXX_FLAGS_RELEASE "${CMAKE_CXX_FLAGS_RELEASE} -Gw -Zc:inline")
-    set(CMAKE_CXX_FLAGS_MINSIZEREL "${CMAKE_CXX_FLAGS_MINSIZEREL} -Gw -Zc:inline")
->>>>>>> d6d942c5
   endif()
   # Exceptions
   hpx_add_compile_flag(-EHsc)
@@ -819,137 +795,7 @@
   # Increase the maximum size of object file sections
   hpx_add_compile_flag(-bigobj)
 
-<<<<<<< HEAD
   hpx_libraries(psapi shlwapi)
-=======
-  ##############################################################################
-  # Stacktraces
-  ##############################################################################
-  if(HPX_HAVE_STACKTRACES)
-    set(hpx_RUNTIME_LIBRARIES ${hpx_RUNTIME_LIBRARIES} dbghelp)
-  endif()
-
-  ##############################################################################
-  # C++11
-  ##############################################################################
-  if(HPX_HAVE_CXX11)
-    # C++11 support
-    hpx_option(HPX_HAVE_CXX11_RVALUE_REFERENCES BOOL "Compiler supports C++11 rvalue references (default: ON)." ON ADVANCED)
-    if(HPX_HAVE_CXX11_RVALUE_REFERENCES)
-      hpx_add_config_define(HPX_HAVE_CXX11_RVALUE_REFERENCES)
-    else()
-      hpx_error("HPX needs support for C++11 rvalue references")
-    endif()
-
-    hpx_option(HPX_HAVE_CXX11_LAMBDAS BOOL "Compiler supports C++11 lambda functions (default: ON)." ON ADVANCED)
-    if(HPX_HAVE_CXX11_LAMBDAS)
-      hpx_add_config_define(HPX_HAVE_CXX11_LAMBDAS)
-    endif()
-
-    hpx_option(HPX_HAVE_CXX11_AUTO BOOL "Compiler supports C++11 auto keyword (default: ON)." ON ADVANCED)
-    if(HPX_HAVE_CXX11_AUTO)
-      hpx_add_config_define(HPX_HAVE_CXX11_AUTO)
-    endif()
-
-    hpx_option(HPX_HAVE_CXX11_DECLTYPE BOOL "Compiler supports C++11 decltype keyword (default: ON)." ON ADVANCED)
-    if(HPX_HAVE_CXX11_DECLTYPE)
-      hpx_add_config_define(HPX_HAVE_CXX11_DECLTYPE)
-      hpx_add_config_define(BOOST_RESULT_OF_USE_DECLTYPE)
-    endif()
-
-    if(MSVC12 OR MSVC13)
-      hpx_option(HPX_HAVE_CXX11_ALIAS_TEMPLATES BOOL "Compiler supports C++11 alias templates (default: ON)." ON ADVANCED)
-    else()
-      hpx_option(HPX_HAVE_CXX11_ALIAS_TEMPLATES BOOL "Compiler supports C++11 alias templates (default: OFF)." OFF ADVANCED)
-    endif()
-
-    if(HPX_HAVE_CXX11_ALIAS_TEMPLATES)
-      hpx_add_config_define(HPX_HAVE_CXX11_ALIAS_TEMPLATES)
-    endif()
-
-    hpx_option(HPX_HAVE_CXX11_DEFAULTED_DELETED_FUNCTIONS BOOL "Compiler supports C++11 defaulted/deleted functions (default: OFF)." OFF ADVANCED)
-    if(HPX_HAVE_CXX11_DEFAULTED_DELETED_FUNCTIONS)
-      hpx_add_config_define(HPX_HAVE_CXX11_DEFAULTED_DELETED_FUNCTIONS)
-    endif()
-
-    if(MSVC12 OR MSVC13)
-      hpx_option(HPX_HAVE_CXX11_VARIADIC_TEMPLATES BOOL "Compiler supports C++11 variadic templates (default: ON)." ON ADVANCED)
-    else()
-      hpx_option(HPX_HAVE_CXX11_VARIADIC_TEMPLATES BOOL "Compiler supports C++11 variadic templates (default: OFF)." OFF ADVANCED)
-    endif()
-
-    if(HPX_HAVE_CXX11_VARIADIC_TEMPLATES)
-      hpx_add_config_define(HPX_HAVE_CXX11_VARIADIC_TEMPLATES)
-    endif()
-
-    hpx_option(HPX_HAVE_CXX11_UNIQUE_PTR BOOL "Compiler supports C++11 std::unique_ptr (default: ON)." ON ADVANCED)
-    if(HPX_HAVE_CXX11_UNIQUE_PTR)
-      hpx_add_config_define(HPX_HAVE_CXX11_STD_UNIQUE_PTR)
-      hpx_add_config_define(BOOST_LOCKFREE_HAVE_CXX11_UNIQUE_PTR)
-    endif()
-
-    hpx_option(HPX_HAVE_CXX11_STD_TUPLE BOOL "Compiler supports C++11 (movable) std::tuple (default: ON)." ON ADVANCED)
-    if(NOT HPX_UTIL_TUPLE AND HPX_HAVE_CXX11_STD_TUPLE)
-      hpx_add_config_define(HPX_HAVE_CXX11_STD_TUPLE)
-    else()
-      set(HPX_HAVE_CXX11_STD_TUPLE OFF CACHE BOOL "Compiler supports C++11 (movable) std::tuple." FORCE)
-      hpx_info("C++11" "HPX_UTIL_TUPLE is enabled: even while std::tuple is available it will not be used.")
-    endif()
-
-    hpx_option(HPX_HAVE_CXX11_STD_BIND  BOOL "Compiler supports C++11 (movable) std::bind (default: OFF)." OFF ADVANCED)
-    if(NOT HPX_UTIL_BIND)
-      hpx_add_config_define(HPX_HAVE_CXX11_STD_BIND)
-    else()
-      set(HPX_HAVE_CXX11_STD_BIND OFF CACHE BOOL "Compiler supports C++11 (movable) std::bind." FORCE)
-      hpx_info("C++11" "HPX_UTIL_BIND is enabled: even while std::bind is available it will not be used.")
-    endif()
-
-    hpx_option(HPX_HAVE_CXX11_STD_FUNCTION BOOL "Compiler supports C++11 (movable) std::function (default: OFF)." OFF ADVANCED)
-    if(NOT HPX_UTIL_FUNCTION AND HPX_HAVE_CXX11_STD_FUNCTION)
-      hpx_add_config_define(HPX_HAVE_CXX11_STD_FUNCTION)
-    else()
-      set(HPX_HAVE_CXX11_STD_FUNCTION OFF CACHE BOOL "Compiler supports C++11 (movable) std::function." FORCE)
-      hpx_info("C++11" "HPX_UTIL_FUNCTION is enabled: even while std::function is available it will not be used.")
-    endif()
-
-    if(MSVC12 OR MSVC13)
-      hpx_option(HPX_HAVE_CXX11_STD_INITIALIZER_LIST BOOL "Compiler supports C++11 std::initializer_list (default: ON)." ON ADVANCED)
-    else()
-      hpx_option(HPX_HAVE_CXX11_STD_INITIALIZER_LIST BOOL "Compiler supports C++11 std::initializer_list (default: OFF)." OFF ADVANCED)
-    endif()
-
-    if(HPX_HAVE_CXX11_STD_INITIALIZER_LIST)
-      hpx_add_config_define(HPX_HAVE_CXX11_STD_INITIALIZER_LIST)
-    endif()
-  endif()
-
-  ##############################################################################
-  # Diagnostics
-  ##############################################################################
-  if(HPX_WARNINGS)
-    hpx_append_flag(-W3 LANGUAGES C CXX)
-
-    # Boost.Lockfree triggers 'warning C4307: '+' : integral constant overflow'
-    # which is benign
-    hpx_append_flag(-wd4307)
-
-    # MSVC2012/2013/2014 are overeager to report 'qualifier applied to function
-    # type has no meaning; ignored'
-    hpx_append_flag(-wd4180)
-
-    # OpenMPI triggers a lot of forcing value to bool 'true' or 'false'
-    # (performance warning)
-    if(MPI_FOUND)
-      hpx_append_flag(-wd4800)
-    endif()
-
-    # According to the ifort Windows manual, W3 isn't supported
-    hpx_append_flag(-W1 LANGUAGES Fortran)
-  endif()
-
-  # Display full paths in diagnostics
-  hpx_append_flag(-FC LANGUAGES C CXX)
->>>>>>> d6d942c5
 
   ##############################################################################
   # Macro definitions for system headers
