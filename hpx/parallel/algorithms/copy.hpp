--- conflicted
+++ resolved
@@ -27,11 +27,6 @@
 #include <boost/static_assert.hpp>
 #include <boost/utility/enable_if.hpp>
 #include <boost/type_traits/is_base_of.hpp>
-
-//DB ADDED
-//#include <hpx/parallel/algorithms/for_each.hpp>
-//#include <hpx/parallel/algorithms/inclusive_scan.hpp>
-#include <hpx/parallel/util/scan_partitioner.hpp>
 
 namespace hpx { namespace parallel { HPX_INLINE_NAMESPACE(v1)
 {
@@ -328,13 +323,8 @@
     namespace detail
     {
         /// \cond NOINTERNAL
-<<<<<<< HEAD
-        template <typename OutIter>
-        struct copy_if : public detail::algorithm<copy_if<OutIter>, OutIter>
-=======
         template <typename Iter>
         struct copy_if : public detail::algorithm<copy_if<Iter>, Iter>
->>>>>>> cda7fdcb
         {
             copy_if()
               : copy_if::algorithm("copy_if")
@@ -354,36 +344,24 @@
                 Iter dest, F && f)
             {
                 typedef hpx::util::zip_iterator<FwdIter, char*> zip_iterator;
-<<<<<<< HEAD
-                std::size_t count = std::distance(first, last);
-=======
                 typedef typename std::iterator_traits<FwdIter>::difference_type
                     difference_type;
 
                 difference_type count = std::distance(first, last);
->>>>>>> cda7fdcb
                 boost::shared_array<char> flags(new char[count]);
                 std::size_t init = 0;
 
                 using hpx::util::get;
                 using hpx::util::make_zip_iterator;
-<<<<<<< HEAD
-                return util::scan_partitioner<ExPolicy, OutIter,
-                std::size_t>::call(
-=======
 
                 typedef util::scan_partitioner<ExPolicy, Iter, std::size_t>
                     scan_partitioner_type;
                 return scan_partitioner_type::call(
->>>>>>> cda7fdcb
                     policy,
                     make_zip_iterator(first, flags.get()),
                     count,
                     init,
-<<<<<<< HEAD
-=======
                     // Flag the elements to be copied
->>>>>>> cda7fdcb
                     [f](zip_iterator part_begin, std::size_t part_size)
                         -> std::size_t
                     {
@@ -391,32 +369,18 @@
                         util::loop_n(part_begin, part_size,
                             [&f, &curr](zip_iterator d) mutable
                             {
-<<<<<<< HEAD
-                                get<1>(*d) = f(get<0>(*d));
-=======
                                 get<1>(*d) = (f(get<0>(*d)) != 0) ? 1 : 0;
->>>>>>> cda7fdcb
                                 curr += get<1>(*d);
                             });
                         return curr;
                     },
-<<<<<<< HEAD
-=======
                     // Determine how far to advance the  dest iterator for each
                     // partition
->>>>>>> cda7fdcb
                     hpx::util::unwrapped(
                         [](std::size_t const& prev, std::size_t const& curr)
                         {
                             return prev + curr;
                         }),
-<<<<<<< HEAD
-                    [=](std::vector<hpx::shared_future<std::size_t> >&& r,
-                        std::vector<std::size_t> const& chunk_sizes) mutable
-                    {
-                        return util::partitioner<ExPolicy, OutIter, void>::
-                        call_with_data(
-=======
                     // Copy the elements into dest in parallel
                     [=](std::vector<hpx::shared_future<std::size_t> >&& r,
                         std::vector<std::size_t> const& chunk_sizes) mutable
@@ -427,29 +391,12 @@
                         typedef util::partitioner<ExPolicy, Iter, void>
                             partitioner_type;
                         return partitioner_type::call_with_data(
->>>>>>> cda7fdcb
                             policy,
                             hpx::util::make_zip_iterator(first, flags.get()),
                             count,
                             [dest](hpx::shared_future<std::size_t>&& pos,
                                 zip_iterator part_begin, std::size_t part_count)
                             {
-<<<<<<< HEAD
-                                OutIter iter = dest;
-                                std::size_t next_pos = pos.get();
-                                std::advance(iter, next_pos);
-                                util::loop_n(part_begin, part_count,
-                                [&iter](zip_iterator d)
-                                {
-                                    if(hpx::util::get<1>(*d))
-                                        *iter++ = hpx::util::get<0>(*d);
-                                });
-                            },
-                            [=](std::vector<hpx::future<void> >&&) mutable
-                                -> OutIter
-                            {
-                                std::advance(dest, r[r.size()-1].get());
-=======
                                 Iter iter = dest;
                                 std::size_t next_pos = pos.get();
                                 std::advance(iter, next_pos);
@@ -465,7 +412,6 @@
                                 -> Iter
                             {
                                 std::advance(dest, last_index);
->>>>>>> cda7fdcb
                                 return dest;
                             },
                             chunk_sizes,
