//  Copyright (c) 2017 Taeguk Kwon
//
//  Distributed under the Boost Software License, Version 1.0. (See accompanying
//  file LICENSE_1_0.txt or copy at http://www.boost.org/LICENSE_1_0.txt)

#if !defined(HPX_PARALLEL_ALGORITHM_MERGE_AUG_08_2017_0819AM)
#define HPX_PARALLEL_ALGORITHM_MERGE_AUG_08_2017_0819AM

#include <hpx/config.hpp>
#include <hpx/traits/concepts.hpp>
#include <hpx/traits/is_iterator.hpp>
#include <hpx/util/assert.hpp>
#include <hpx/util/invoke.hpp>
#include <hpx/util/tagged_tuple.hpp>

#include <hpx/parallel/algorithms/detail/dispatch.hpp>
#include <hpx/parallel/algorithms/detail/is_negative.hpp>
#include <hpx/parallel/algorithms/detail/predicates.hpp>
#include <hpx/parallel/algorithms/detail/transfer.hpp>
#include <hpx/parallel/execution_policy.hpp>
#include <hpx/parallel/tagspec.hpp>
#include <hpx/parallel/traits/projected.hpp>
#include <hpx/parallel/util/compare_projected.hpp>
#include <hpx/parallel/util/detail/algorithm_result.hpp>
#include <hpx/parallel/util/detail/handle_local_exceptions.hpp>
#include <hpx/parallel/util/loop.hpp>
#include <hpx/parallel/util/projection_identity.hpp>
#include <hpx/parallel/util/transfer.hpp>

#include <algorithm>
#include <cstddef>
#include <exception>
#include <iterator>
#include <list>
#include <memory>
#include <type_traits>
#include <utility>
#include <vector>

namespace hpx { namespace parallel { inline namespace v1
{
    /////////////////////////////////////////////////////////////////////////////
    // merge
    namespace detail
    {
        /// \cond NOINTERNAL

        // sequential merge with projection function.
        template <typename InIter1, typename InIter2, typename OutIter,
            typename Comp, typename Proj1, typename Proj2>
        hpx::util::tuple<InIter1, InIter2, OutIter>
        sequential_merge(InIter1 first1, InIter1 last1,
            InIter2 first2, InIter2 last2,
            OutIter dest, Comp && comp, Proj1 && proj1, Proj2 && proj2)
        {
            if (first1 != last1 && first2 != last2)
            {
                while (true)
                {
                    if (hpx::util::invoke(comp,
                        hpx::util::invoke(proj2, *first2),
                        hpx::util::invoke(proj1, *first1)))
                    {
                        *dest++ = *first2++;
                        if (first2 == last2)
                            break;
                    }
                    else
                    {
                        *dest++ = *first1++;
                        if (first1 == last1)
                            break;
                    }
                }
            }
            dest = std::copy(first1, last1, dest);
            dest = std::copy(first2, last2, dest);

            return hpx::util::make_tuple(last1, last2, dest);
        }

        struct upper_bound_helper
        {
            // upper_bound with projection function.
            template<typename RandIter, typename Type, typename Comp, typename Proj>
            static RandIter
            call(RandIter first, RandIter last, const Type& value,
                Comp comp, Proj proj)
            {
                typedef typename std::iterator_traits<RandIter>::difference_type
                    difference_type;

                difference_type count = std::distance(first, last);

                while (count > 0)
                {
                    difference_type step = count / 2;
                    RandIter mid = std::next(first, step);

<<<<<<< HEAD
                    if (!hpx::util::invoke(comp,
                        value,
                        hpx::util::invoke(proj, *mid)))
=======
                    if (!hpx::util::invoke(
                            comp, value, hpx::util::invoke(proj, *mid)))
>>>>>>> 0d8ec571
                    {
                        first = ++mid;
                        count -= step + 1;
                    }
                    else
                    {
                        count = step;
                    }
                }

                return first;
            }

            typedef struct lower_bound_helper another_type;
        };

        struct lower_bound_helper
        {
            // lower_bound with projection function.
            template<typename RandIter, typename Type, typename Comp, typename Proj>
            static RandIter
            call(RandIter first, RandIter last, const Type& value,
                Comp comp, Proj proj)
            {
                typedef typename std::iterator_traits<RandIter>::difference_type
                    difference_type;

                difference_type count = std::distance(first, last);

                while (count > 0)
                {
                    difference_type step = count / 2;
                    RandIter mid = std::next(first, step);

<<<<<<< HEAD
                    if (hpx::util::invoke(comp,
                        hpx::util::invoke(proj, *mid),
                        value))
=======
                    if (hpx::util::invoke(
                            comp, hpx::util::invoke(proj, *mid), value))
>>>>>>> 0d8ec571
                    {
                        first = ++mid;
                        count -= step + 1;
                    }
                    else
                    {
                        count = step;
                    }
                }

                return first;
            }

            typedef struct upper_bound_helper another_type;
        };

        template <typename ExPolicy,
            typename RandIter1, typename RandIter2, typename RandIter3,
            typename Comp, typename Proj1, typename Proj2,
            typename BinarySearchHelper>
        void
        parallel_merge_helper(ExPolicy policy,
            RandIter1 first1, RandIter1 last1,
            RandIter2 first2, RandIter2 last2,
            RandIter3 dest, Comp comp,
            Proj1 proj1, Proj2 proj2,
            bool range_reversal, BinarySearchHelper)
        {
            const std::size_t threshold = 65536ul;
            HPX_ASSERT(threshold >= 1ul);

            std::size_t size1 = last1 - first1;
            std::size_t size2 = last2 - first2;

            // Perform sequential merge if data size is smaller than threshold.
            if (size1 + size2 <= threshold)
            {
                if (range_reversal)
                {
                    sequential_merge(first2, first2 + size2,
                        first1, first1 + size1, dest, comp, proj2, proj1);
                }
                else
                {
                    sequential_merge(first1, first1 + size1,
                        first2, first2 + size2, dest, comp, proj1, proj2);
                }
                return;
            }

            // Let size1 is bigger than size2 always.
            if (size1 < size2)
            {
                // For stability of algorithm, must switch binary search methods
                //   when swapping size1 and size2.
                parallel_merge_helper(policy,
                    first2, last2, first1, last1, dest, comp, proj2, proj1,
                    !range_reversal,
                    typename BinarySearchHelper::another_type());
                return;
            }

            HPX_ASSERT(size1 >= size2);
            HPX_ASSERT(size1 >= 1ul);

            RandIter1 mid1 = first1 + size1 / 2;
            RandIter2 boundary2 = BinarySearchHelper::call(
                first2, last2, hpx::util::invoke(proj1, *mid1), comp, proj2);
            RandIter3 target = dest + (mid1 - first1) + (boundary2 - first2);

            *target = *mid1;

            hpx::future<void> fut = execution::async_execute(policy.executor(),
                [&]() -> void
                {
                    // Process leftside ranges.
                    parallel_merge_helper(policy,
                        first1, mid1, first2, boundary2,
                        dest, comp, proj1, proj2,
                        range_reversal, BinarySearchHelper());
                });

            try {
                // Process rightside ranges.
                parallel_merge_helper(policy,
                    mid1 + 1, last1, boundary2, last2,
                    target + 1, comp, proj1, proj2,
                    range_reversal, BinarySearchHelper());
            }
            catch (...) {
                fut.wait();

                std::vector<hpx::future<void>> futures(2);
                futures[0] = std::move(fut);
                futures[1] = hpx::make_exceptional_future<void>(
                    std::current_exception());

                std::list<std::exception_ptr> errors;
                util::detail::handle_local_exceptions<ExPolicy>::call(
                    futures, errors);

                // Not reachable.
                HPX_ASSERT(false);
            }

            fut.get();
        }

        template <typename ExPolicy,
            typename RandIter1, typename RandIter2, typename RandIter3,
            typename Comp, typename Proj1, typename Proj2>
        hpx::util::tuple<RandIter1, RandIter2, RandIter3>
        parallel_merge(ExPolicy && policy,
            RandIter1 first1, RandIter1 last1,
            RandIter2 first2, RandIter2 last2,
            RandIter3 dest, Comp && comp,
            Proj1 && proj1, Proj2 && proj2)
        {
            parallel_merge_helper(std::forward<ExPolicy>(policy),
                first1, last1, first2, last2, dest,
                std::forward<Comp>(comp),
                std::forward<Proj1>(proj1),
                std::forward<Proj2>(proj2),
                false,
                lower_bound_helper());

            return hpx::util::make_tuple(last1, last2,
                dest + (last1 - first1) + (last2 - first2));
        }

        template <typename IterTuple>
        struct merge : public detail::algorithm<merge<IterTuple>, IterTuple>
        {
            merge()
              : merge::algorithm("merge")
            {}

            template <typename ExPolicy,
                typename InIter1, typename InIter2, typename OutIter,
                typename Comp, typename Proj1, typename Proj2>
            static hpx::util::tuple<InIter1, InIter2, OutIter>
            sequential(ExPolicy,
                InIter1 first1, InIter1 last1,
                InIter2 first2, InIter2 last2,
                OutIter dest, Comp && comp,
                Proj1 && proj1, Proj2 && proj2)
            {
                return sequential_merge(
                    first1, last1, first2, last2, dest,
                    std::forward<Comp>(comp),
                    std::forward<Proj1>(proj1),
                    std::forward<Proj2>(proj2));
            }

            template <typename ExPolicy,
                typename RandIter1, typename RandIter2, typename RandIter3,
                typename Comp, typename Proj1, typename Proj2>
            static typename util::detail::algorithm_result<
                ExPolicy, hpx::util::tuple<RandIter1, RandIter2, RandIter3>
            >::type
            parallel(ExPolicy && policy,
                RandIter1 first1, RandIter1 last1,
                RandIter2 first2, RandIter2 last2,
                RandIter3 dest, Comp && comp,
                Proj1 && proj1, Proj2 && proj2)
            {
                typedef hpx::util::tuple<RandIter1, RandIter2, RandIter3>
                    result_type;
                typedef util::detail::algorithm_result<
                    ExPolicy, result_type
                > algorithm_result;

                try {
                    return algorithm_result::get(
                        parallel_merge(std::forward<ExPolicy>(policy),
                            first1, last1, first2, last2, dest,
                            std::forward<Comp>(comp),
                            std::forward<Proj1>(proj1),
                            std::forward<Proj2>(proj2)));
                }
                catch (...) {
                    return algorithm_result::get(
                        detail::handle_exception<ExPolicy, result_type>::call(
                            std::current_exception()));
                }
            }
        };
        /// \endcond
    }

    // TODO: Support forward and bidirectional iterator. (#2826)
    // For now, only support random access iterator.
    /// Merges two sorted ranges [first1, last1) and [first2, last2)
    /// into one sorted range beginning at \a dest. The order of
    /// equivalent elements in the each of original two ranges is preserved.
    /// For equivalent elements in the original two ranges, the elements from
    /// the first range precede the elements from the second range.
    /// The destination range cannot overlap with either of the input ranges.
    ///
    /// \note   Complexity: Performs
    ///         O(std::distance(first1, last1) + std::distance(first2, last2))
    ///         applications of the comparison \a comp and the each projection.
    ///
    /// \tparam ExPolicy    The type of the execution policy to use (deduced).
    ///                     It describes the manner in which the execution
    ///                     of the algorithm may be parallelized and the manner
    ///                     in which it executes the assignments.
    /// \tparam RandIter1   The type of the source iterators used (deduced)
    ///                     representing the first sorted range.
    ///                     This iterator type must meet the requirements of an
    ///                     random access iterator.
    /// \tparam RandIter2   The type of the source iterators used (deduced)
    ///                     representing the second sorted range.
    ///                     This iterator type must meet the requirements of an
    ///                     random access iterator.
    /// \tparam RandIter3   The type of the iterator representing the
    ///                     destination range (deduced).
    ///                     This iterator type must meet the requirements of an
    ///                     random access iterator.
    /// \tparam Comp        The type of the function/function object to use
    ///                     (deduced). Unlike its sequential form, the parallel
    ///                     overload of \a merge requires \a Comp to meet the
    ///                     requirements of \a CopyConstructible. This defaults
    ///                     to std::less<>
    /// \tparam Proj1       The type of an optional projection function to be
    ///                     used for elements of the first range. This defaults
    ///                     to \a util::projection_identity
    /// \tparam Proj2       The type of an optional projection function to be
    ///                     used for elements of the second range. This defaults
    ///                     to \a util::projection_identity
    ///
    /// \param policy       The execution policy to use for the scheduling of
    ///                     the iterations.
    /// \param first1       Refers to the beginning of the first range of elements
    ///                     the algorithm will be applied to.
    /// \param last1        Refers to the end of the first range of elements
    ///                     the algorithm will be applied to.
    /// \param first2       Refers to the beginning of the second range of elements
    ///                     the algorithm will be applied to.
    /// \param last2        Refers to the end of the second range of elements
    ///                     the algorithm will be applied to.
    /// \param dest         Refers to the beginning of the destination range.
    /// \param comp         \a comp is a callable object which returns true if
    ///                     the first argument is less than the second,
    ///                     and false otherwise. The signature of this
    ///                     comparison should be equivalent to:
    ///                     \code
    ///                     bool comp(const Type1 &a, const Type2 &b);
    ///                     \endcode \n
    ///                     The signature does not need to have const&, but
    ///                     the function must not modify the objects passed to
    ///                     it. The types \a Type1 and \a Type2 must be such that
    ///                     objects of types \a RandIter1 and \a RandIter2 can be
    ///                     dereferenced and then implicitly converted to
    ///                     both \a Type1 and \a Type2
    /// \param proj1        Specifies the function (or function object) which
    ///                     will be invoked for each of the elements of the
    ///                     first range as a projection operation before the
    ///                     actual comparison \a comp is invoked.
    /// \param proj2        Specifies the function (or function object) which
    ///                     will be invoked for each of the elements of the
    ///                     second range as a projection operation before the
    ///                     actual comparison \a comp is invoked.
    ///
    /// The assignments in the parallel \a merge algorithm invoked with
    /// an execution policy object of type \a sequenced_policy
    /// execute in sequential order in the calling thread.
    ///
    /// The assignments in the parallel \a merge algorithm invoked with
    /// an execution policy object of type \a parallel_policy or
    /// \a parallel_task_policy are permitted to execute in an unordered
    /// fashion in unspecified threads, and indeterminately sequenced
    /// within each thread.
    ///
    /// \returns  The \a merge algorithm returns a
    /// \a hpx::future<tagged_tuple<tag::in1(RandIter1), tag::in2(RandIter2), tag::out(RandIter3)> >
    ///           if the execution policy is of type
    ///           \a sequenced_task_policy or
    ///           \a parallel_task_policy and returns
    /// \a tagged_tuple<tag::in1(RandIter1), tag::in2(RandIter2), tag::out(RandIter3)>
    ///           otherwise.
    ///           The \a merge algorithm returns the tuple of
    ///           the source iterator \a last1,
    ///           the source iterator \a last2,
    ///           the destination iterator to the end of the \a dest range.
    ///
    template <typename ExPolicy,
        typename RandIter1, typename RandIter2, typename RandIter3,
        typename Comp = detail::less,
        typename Proj1 = util::projection_identity,
        typename Proj2 = util::projection_identity,
    HPX_CONCEPT_REQUIRES_(
        execution::is_execution_policy<ExPolicy>::value &&
        hpx::traits::is_iterator<RandIter1>::value &&
        hpx::traits::is_iterator<RandIter2>::value &&
        hpx::traits::is_iterator<RandIter3>::value &&
        traits::is_projected<Proj1, RandIter1>::value &&
        traits::is_projected<Proj2, RandIter2>::value &&
        traits::is_indirect_callable<
            ExPolicy, Comp,
            traits::projected<Proj1, RandIter1>,
            traits::projected<Proj2, RandIter2>
        >::value)>
    typename util::detail::algorithm_result<
        ExPolicy, hpx::util::tagged_tuple<
        tag::in1(RandIter1), tag::in2(RandIter2), tag::out(RandIter3)>
    >::type
    merge(ExPolicy && policy,
        RandIter1 first1, RandIter1 last1,
        RandIter2 first2, RandIter2 last2,
        RandIter3 dest, Comp && comp = Comp(),
        Proj1 && proj1 = Proj1(), Proj2 && proj2 = Proj2())
    {
#if defined(HPX_HAVE_ALGORITHM_INPUT_ITERATOR_SUPPORT)
        static_assert(
            (hpx::traits::is_input_iterator<RandIter1>::value),
            "Required at least input iterator.");
        static_assert(
            (hpx::traits::is_input_iterator<RandIter2>::value),
            "Required at least input iterator.");
        static_assert(
            (hpx::traits::is_output_iterator<RandIter3>::value ||
                hpx::traits::is_random_access_iterator<RandIter3>::value),
            "Requires at least output iterator.");

        typedef std::integral_constant<bool,
                execution::is_sequenced_execution_policy<ExPolicy>::value ||
               !hpx::traits::is_random_access_iterator<RandIter1>::value ||
               !hpx::traits::is_random_access_iterator<RandIter2>::value ||
               !hpx::traits::is_random_access_iterator<RandIter3>::value
            > is_seq;
#else
        static_assert(
            (hpx::traits::is_random_access_iterator<RandIter1>::value),
            "Required at least random access iterator.");
        static_assert(
            (hpx::traits::is_random_access_iterator<RandIter2>::value),
            "Requires at least random access iterator.");
        static_assert(
            (hpx::traits::is_random_access_iterator<RandIter3>::value),
            "Requires at least random access iterator.");

        typedef execution::is_sequenced_execution_policy<ExPolicy> is_seq;
#endif

        typedef hpx::util::tuple<RandIter1, RandIter2, RandIter3> result_type;

        return hpx::util::make_tagged_tuple<tag::in1, tag::in2, tag::out>(
            detail::merge<result_type>().call(
                std::forward<ExPolicy>(policy), is_seq(),
                first1, last1, first2, last2, dest,
                std::forward<Comp>(comp),
                std::forward<Proj1>(proj1),
                std::forward<Proj2>(proj2)));
    }

    /////////////////////////////////////////////////////////////////////////////
    // inplace_merge
    namespace detail
    {
        /// \cond NOINTERNAL

        // sequential inplace_merge with projection function.
        template <typename BidirIter, typename Comp, typename Proj>
        inline BidirIter
        sequential_inplace_merge(
            BidirIter first, BidirIter middle, BidirIter last,
            Comp && comp, Proj && proj)
        {
            std::inplace_merge(first, middle, last,
                util::compare_projected<Comp, Proj>(
                    std::forward<Comp>(comp),
                    std::forward<Proj>(proj)));
            return last;
        }

        template <typename ExPolicy, typename RandIter,
            typename Comp, typename Proj>
        void
        parallel_inplace_merge_helper(ExPolicy policy,
            RandIter first, RandIter middle, RandIter last,
            Comp && comp, Proj && proj)
        {
            const std::size_t threshold = 65536ul;
            HPX_ASSERT(threshold >= 5ul);

            std::size_t left_size = middle - first;
            std::size_t right_size = last - middle;

            // Perform sequential inplace_merge
            //   if data size is smaller than threshold.
            if (left_size + right_size <= threshold)
            {
                sequential_inplace_merge(first, middle, last, comp, proj);
                return;
            }

            if (left_size >= right_size)
            {
                // Means that always 'pivot' < 'middle'.
                HPX_ASSERT(left_size >= 3ul);

                // Select pivot in leftside range.
                RandIter pivot = first + left_size / 2;
                RandIter boundary = lower_bound_helper::call(
                    middle, last, hpx::util::invoke(proj, *pivot), comp, proj);
                RandIter target = pivot + (boundary - middle);

                // Swap two blocks, [pivot, middle) and [middle, boundary).
                // After this, [first, last) will be divided into three blocks,
                //   [first, target), target, and [target+1, last).
                // And all elements of [first, target) are less than
                //   the thing of target.
                // And all elements of [target+1, last) are greater or equal than
                //   the thing of target.
                std::rotate(pivot, middle, boundary);

                hpx::future<void> fut = execution::async_execute(
                    policy.executor(),
                    [&]() -> void
                    {
                        // Process the range which is leftside of 'target'.
                        parallel_inplace_merge_helper(policy,
                            first, pivot, target,
                            comp, proj);
                    });

                try {
                    // Process the range which is rightside of 'target'.
                    parallel_inplace_merge_helper(policy,
                        target + 1, boundary, last,
                        comp, proj);
                }
                catch (...) {
                    fut.wait();

                    std::vector<hpx::future<void>> futures(2);
                    futures[0] = std::move(fut);
                    futures[1] = hpx::make_exceptional_future<void>(
                        std::current_exception());

                    std::list<std::exception_ptr> errors;
                    util::detail::handle_local_exceptions<ExPolicy>::call(
                        futures, errors);

                    // Not reachable.
                    HPX_ASSERT(false);
                }

                fut.get();
            }
            else /* left_size < right_size */
            {
                // Means that always 'pivot' < 'last'.
                HPX_ASSERT(right_size >= 3ul);

                // Select pivot in rightside range.
                RandIter pivot = middle + right_size / 2;
                RandIter boundary = upper_bound_helper::call(
                    first, middle, hpx::util::invoke(proj, *pivot), comp, proj);
                RandIter target = boundary + (pivot - middle);

                // Swap two blocks, [boundary, middle) and [middle, pivot+1).
                // After this, [first, last) will be divided into three blocks,
                //   [first, target), target, and [target+1, last).
                // And all elements of [first, target) are less than
                //   the thing of target.
                // And all elements of [target+1, last) are greater or equal than
                //   the thing of target.
                std::rotate(boundary, middle, pivot + 1);

                hpx::future<void> fut = execution::async_execute(
                    policy.executor(),
                    [&]() -> void
                    {
                        // Process the range which is leftside of 'target'.
                        parallel_inplace_merge_helper(policy,
                            first, boundary, target,
                            comp, proj);
                    });

                try {
                    // Process the range which is rightside of 'target'.
                    parallel_inplace_merge_helper(policy,
                        target + 1, pivot + 1, last,
                        comp, proj);
                }
                catch (...) {
                    fut.wait();

                    std::vector<hpx::future<void>> futures(2);
                    futures[0] = std::move(fut);
                    futures[1] = hpx::make_exceptional_future<void>(
                        std::current_exception());

                    std::list<std::exception_ptr> errors;
                    util::detail::handle_local_exceptions<ExPolicy>::call(
                        futures, errors);

                    // Not reachable.
                    HPX_ASSERT(false);
                }

                fut.get();
            }
        }

        template <typename ExPolicy, typename RandIter,
            typename Comp, typename Proj>
        inline hpx::future<RandIter>
        parallel_inplace_merge(ExPolicy policy,
            RandIter first, RandIter middle, RandIter last,
            Comp && comp, Proj && proj)
        {
            hpx::future<RandIter> f = execution::async_execute(
                policy.executor(),
                [=]() mutable -> RandIter
                {
                    try {
                        parallel_inplace_merge_helper(
                            policy, first, middle, last, comp, proj);
                        return last;
                    }
                    catch (...) {
                        util::detail::handle_local_exceptions<ExPolicy>::call(
                            std::current_exception());
                    }

                    // Not reachable.
                    HPX_ASSERT(false);
                });

            return f;
        }

        template <typename Iter>
        struct inplace_merge : public detail::algorithm<inplace_merge<Iter>, Iter>
        {
            inplace_merge()
              : inplace_merge::algorithm("inplace_merge")
            {}

            template <typename ExPolicy, typename RandIter,
                typename Comp, typename Proj>
            static RandIter
            sequential(ExPolicy,
                RandIter first, RandIter middle, RandIter last,
                Comp && comp, Proj && proj)
            {
                return sequential_inplace_merge(
                    first, middle, last,
                    std::forward<Comp>(comp),
                    std::forward<Proj>(proj));
            }

            template <typename ExPolicy, typename RandIter,
                typename Comp, typename Proj>
            static typename util::detail::algorithm_result<
                ExPolicy, RandIter
            >::type
            parallel(ExPolicy && policy,
                RandIter first, RandIter middle, RandIter last,
                Comp && comp, Proj && proj)
            {
                typedef util::detail::algorithm_result<
                    ExPolicy, RandIter
                > algorithm_result;

                try {
                    return algorithm_result::get(
                        parallel_inplace_merge(
                            std::forward<ExPolicy>(policy),
                            first, middle, last,
                            std::forward<Comp>(comp),
                            std::forward<Proj>(proj)));
                }
                catch (...) {
                    return algorithm_result::get(
                        detail::handle_exception<ExPolicy, RandIter>::call(
                            std::current_exception()));
                }
            }
        };
        /// \endcond
    }

    // TODO: Support bidirectional iterator. (#2826)
    // For now, only support random access iterator.
    /// Merges two consecutive sorted ranges [first, middle) and
    /// [middle, last) into one sorted range [first, last). The order of
    /// equivalent elements in the each of original two ranges is preserved.
    /// For equivalent elements in the original two ranges, the elements from
    /// the first range precede the elements from the second range.
    ///
    /// \note   Complexity: Performs O(std::distance(first, last))
    ///         applications of the comparison \a comp and the each projection.
    ///
    /// \tparam ExPolicy    The type of the execution policy to use (deduced).
    ///                     It describes the manner in which the execution
    ///                     of the algorithm may be parallelized and the manner
    ///                     in which it executes the assignments.
    /// \tparam RandIter    The type of the source iterators used (deduced).
    ///                     This iterator type must meet the requirements of an
    ///                     random access iterator.
    /// \tparam Comp        The type of the function/function object to use
    ///                     (deduced). Unlike its sequential form, the parallel
    ///                     overload of \a inplace_merge requires \a Comp
    ///                     to meet the requirements of \a CopyConstructible.
    ///                     This defaults to std::less<>
    /// \tparam Proj        The type of an optional projection function. This
    ///                     defaults to \a util::projection_identity
    ///
    /// \param policy       The execution policy to use for the scheduling of
    ///                     the iterations.
    /// \param first        Refers to the beginning of the first sorted range
    ///                     the algorithm will be applied to.
    /// \param middle       Refers to the end of the first sorted range and
    ///                     the beginning of the second sorted range
    ///                     the algorithm will be applied to.
    /// \param last         Refers to the end of the second sorted range
    ///                     the algorithm will be applied to.
    /// \param comp         \a comp is a callable object which returns true if
    ///                     the first argument is less than the second,
    ///                     and false otherwise. The signature of this
    ///                     comparison should be equivalent to:
    ///                     \code
    ///                     bool comp(const Type1 &a, const Type2 &b);
    ///                     \endcode \n
    ///                     The signature does not need to have const&, but
    ///                     the function must not modify the objects passed to
    ///                     it. The types \a Type1 and \a Type2 must be
    ///                     such that objects of types \a RandIter can be
    ///                     dereferenced and then implicitly converted to both
    ///                     \a Type1 and \a Type2
    /// \param proj         Specifies the function (or function object) which
    ///                     will be invoked for each of the elements as a
    ///                     projection operation before the actual predicate
    ///                     \a is invoked.
    ///
    /// The assignments in the parallel \a inplace_merge algorithm invoked
    /// with an execution policy object of type \a sequenced_policy
    /// execute in sequential order in the calling thread.
    ///
    /// The assignments in the parallel \a inplace_merge algorithm invoked
    /// with an execution policy object of type \a parallel_policy or
    /// \a parallel_task_policy are permitted to execute in an unordered
    /// fashion in unspecified threads, and indeterminately sequenced
    /// within each thread.
    ///
    /// \returns  The \a inplace_merge algorithm returns a
    ///           \a hpx::future<RandIter> if the execution policy is of type
    ///           \a sequenced_task_policy or \a parallel_task_policy
    ///           and returns \a RandIter otherwise.
    ///           The \a inplace_merge algorithm returns
    ///           the source iterator \a last
    ///
    template <typename ExPolicy, typename RandIter,
        typename Comp = detail::less,
        typename Proj = util::projection_identity,
    HPX_CONCEPT_REQUIRES_(
        execution::is_execution_policy<ExPolicy>::value &&
        hpx::traits::is_iterator<RandIter>::value &&
        traits::is_projected<Proj, RandIter>::value &&
        traits::is_indirect_callable<
            ExPolicy, Comp,
            traits::projected<Proj, RandIter>,
            traits::projected<Proj, RandIter>
        >::value)>
    typename util::detail::algorithm_result<
        ExPolicy, RandIter
    >::type
    inplace_merge(ExPolicy && policy,
        RandIter first, RandIter middle, RandIter last,
        Comp && comp = Comp(), Proj && proj = Proj())
    {
#if defined(HPX_HAVE_ALGORITHM_INPUT_ITERATOR_SUPPORT)
        static_assert(
            (hpx::traits::is_bidirectional_iterator<RandIter>::value),
            "Required at least bidirectional iterator.");

        typedef std::integral_constant<bool,
                execution::is_sequenced_execution_policy<ExPolicy>::value ||
               !hpx::traits::is_random_access_iterator<RandIter>::value ||
            > is_seq;
#else
        static_assert(
            (hpx::traits::is_random_access_iterator<RandIter>::value),
            "Required at least random access iterator.");

        typedef execution::is_sequenced_execution_policy<ExPolicy> is_seq;
#endif

        return detail::inplace_merge<RandIter>().call(
            std::forward<ExPolicy>(policy), is_seq(),
            first, middle, last,
            std::forward<Comp>(comp),
            std::forward<Proj>(proj));
    }
}}}

#endif<|MERGE_RESOLUTION|>--- conflicted
+++ resolved
@@ -97,14 +97,9 @@
                     difference_type step = count / 2;
                     RandIter mid = std::next(first, step);
 
-<<<<<<< HEAD
                     if (!hpx::util::invoke(comp,
                         value,
                         hpx::util::invoke(proj, *mid)))
-=======
-                    if (!hpx::util::invoke(
-                            comp, value, hpx::util::invoke(proj, *mid)))
->>>>>>> 0d8ec571
                     {
                         first = ++mid;
                         count -= step + 1;
@@ -139,14 +134,9 @@
                     difference_type step = count / 2;
                     RandIter mid = std::next(first, step);
 
-<<<<<<< HEAD
                     if (hpx::util::invoke(comp,
                         hpx::util::invoke(proj, *mid),
                         value))
-=======
-                    if (hpx::util::invoke(
-                            comp, hpx::util::invoke(proj, *mid), value))
->>>>>>> 0d8ec571
                     {
                         first = ++mid;
                         count -= step + 1;
