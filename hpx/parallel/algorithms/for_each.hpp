--- conflicted
+++ resolved
@@ -52,13 +52,10 @@
               , proj_(std::forward<Proj_>(proj))
             {}
 
-<<<<<<< HEAD
 #if defined(HPX_HAVE_CXX11_DEFAULTED_FUNCTIONS) && !defined(__NVCC__)
             for_each_iteration(for_each_iteration const&) = default;
             for_each_iteration(for_each_iteration&&) = default;
 #else
-=======
->>>>>>> 602cb22c
             HPX_HOST_DEVICE for_each_iteration(for_each_iteration const& rhs)
               : f_(rhs.f_)
               , proj_(rhs.proj_)
@@ -68,10 +65,7 @@
               : f_(std::move(rhs.f_))
               , proj_(std::move(rhs.proj_))
             {}
-<<<<<<< HEAD
 #endif
-=======
->>>>>>> 602cb22c
 
             HPX_DELETE_COPY_ASSIGN(for_each_iteration);
             HPX_DELETE_MOVE_ASSIGN(for_each_iteration);
