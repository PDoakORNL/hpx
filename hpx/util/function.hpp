//  Copyright (c) 2011 Thomas Heller
//
//  Distributed under the Boost Software License, Version 1.0. (See accompanying
//  file LICENSE_1_0.txt or copy at http://www.boost.org/LICENSE_1_0.txt)

#ifndef HPX_UTIL_FUNCTION_HPP
#define HPX_UTIL_FUNCTION_HPP

#include <hpx/hpx_fwd.hpp>
#include <hpx/error.hpp>
#include <hpx/runtime/actions/guid_initialization.hpp>
#include <hpx/util/detail/function_template.hpp>
#include <hpx/util/detail/vtable_ptr_base.hpp>
#include <hpx/util/detail/vtable_ptr.hpp>
#include <hpx/util/detail/get_table.hpp>
#include <hpx/util/detail/vtable.hpp>
<<<<<<< HEAD
#include <hpx/util/decay.hpp>

#include <boost/preprocessor/cat.hpp>

///////////////////////////////////////////////////////////////////////////////
#define HPX_CONTINUATION_REGISTER_FUNCTION_FACTORY(Vtable, Name)              \
    static ::hpx::util::detail::function_registration<Vtable>                 \
        const BOOST_PP_CAT(Name, _function_factory_registration) =            \
            ::hpx::util::detail::function_registration<Vtable>();             \
/**/

#define HPX_DECLARE_GET_FUNCTION_NAME(Vtable, Name)                           \
    namespace hpx { namespace util { namespace detail {                       \
        template<> HPX_ALWAYS_EXPORT                                          \
        char const* get_function_name<Vtable>();                              \
    }}}                                                                       \
/**/
=======
#include <hpx/util/detail/get_empty_table.hpp>
#include <hpx/util/detail/empty_vtable.hpp>
>>>>>>> 03d78252

#define HPX_UTIL_REGISTER_FUNCTION_DECLARATION(Sig, Functor, Name)            \
    namespace hpx { namespace util { namespace detail {                       \
        typedef                                                               \
            vtable_ptr<                                                       \
                Sig                                                           \
              , portable_binary_iarchive                                      \
              , portable_binary_oarchive                                      \
              , vtable<sizeof(typename util::decay<Functor>::type) <=         \
                       sizeof(void *)>::type<                                 \
                    typename util::decay<Functor>::type                       \
                  , Sig                                                       \
                  , portable_binary_iarchive                                  \
                  , portable_binary_oarchive                                  \
                >                                                             \
            >                                                                 \
            BOOST_PP_CAT(BOOST_PP_CAT(__,                                     \
                BOOST_PP_CAT(hpx_function_serialization_, Name)), _type);     \
    }}}                                                                       \
    HPX_DECLARE_GET_FUNCTION_NAME(                                            \
        BOOST_PP_CAT(BOOST_PP_CAT(__,                                         \
            BOOST_PP_CAT(hpx_function_serialization_, Name)), _type)          \
        , Name)                                                               \
    namespace hpx { namespace traits {                                        \
        template <>                                                           \
        struct needs_automatic_registration<                                  \
            BOOST_PP_CAT(BOOST_PP_CAT(__,                                     \
                BOOST_PP_CAT(hpx_function_serialization_, Name)), _type)      \
          : boost::mpl::false_                                                \
        {};                                                                   \
    }}                                                                        \
/**/

#define HPX_DEFINE_GET_FUNCTION_NAME(Vtable, Name)                            \
    namespace hpx { namespace util { namespace detail {                       \
        template<> HPX_ALWAYS_EXPORT                                          \
        char const* get_function_name<Vtable>()                               \
        {                                                                     \
            return BOOST_PP_STRINGIZE(name);                                  \
        }                                                                     \
    }}}                                                                       \
/**/

#define HPX_UTIL_REGISTER_FUNCTION(Sig, Functor, Name)                        \
    HPX_CONTINUATION_REGISTER_FUNCTION_FACTORY(                               \
        BOOST_PP_CAT(BOOST_PP_CAT(hpx::util::detail::__,                      \
            BOOST_PP_CAT(hpx_function_serialization_, Name)), _type)          \
      , Name)                                                                 \
    HPX_DEFINE_GET_FUNCTION_NAME(                                             \
        BOOST_PP_CAT(BOOST_PP_CAT(hpx::util::detail::__,                      \
            BOOST_PP_CAT(hpx_function_serialization_, Name)), _type)          \
      , Name)                                                                 \
/**/

#endif<|MERGE_RESOLUTION|>--- conflicted
+++ resolved
@@ -14,7 +14,8 @@
 #include <hpx/util/detail/vtable_ptr.hpp>
 #include <hpx/util/detail/get_table.hpp>
 #include <hpx/util/detail/vtable.hpp>
-<<<<<<< HEAD
+#include <hpx/util/detail/get_empty_table.hpp>
+#include <hpx/util/detail/empty_vtable.hpp>
 #include <hpx/util/decay.hpp>
 
 #include <boost/preprocessor/cat.hpp>
@@ -32,10 +33,6 @@
         char const* get_function_name<Vtable>();                              \
     }}}                                                                       \
 /**/
-=======
-#include <hpx/util/detail/get_empty_table.hpp>
-#include <hpx/util/detail/empty_vtable.hpp>
->>>>>>> 03d78252
 
 #define HPX_UTIL_REGISTER_FUNCTION_DECLARATION(Sig, Functor, Name)            \
     namespace hpx { namespace util { namespace detail {                       \
