//  Copyright (c) 2007-2012 Hartmut Kaiser
//
//  Distributed under the Boost Software License, Version 1.0. (See accompanying
//  file LICENSE_1_0.txt or copy at http://www.boost.org/LICENSE_1_0.txt)

#if !defined(HPX_LCOS_SERVER_QUEUE_FEB_09_2011_1204PM)
#define HPX_LCOS_SERVER_QUEUE_FEB_09_2011_1204PM

#include <boost/version.hpp>
#include <boost/intrusive/slist.hpp>

#include <hpx/exception.hpp>
#include <hpx/lcos/local/spinlock.hpp>
#include <hpx/util/unlock_lock.hpp>
#include <hpx/util/stringstream.hpp>
#include <hpx/runtime/threads/thread.hpp>
#include <hpx/runtime/components/component_type.hpp>
#include <hpx/runtime/components/server/managed_component_base.hpp>
#include <hpx/lcos/base_lco.hpp>
#include <hpx/traits/get_remote_result.hpp>

#include <memory>

///////////////////////////////////////////////////////////////////////////////
namespace hpx { namespace lcos { namespace server
{
    /// A queue can be used to 'collect' (queue) a number of incoming values
    /// for consumption of an internal thread, which will invoke a given action
    /// for each of the values.
    template <typename ValueType, typename RemoteType = ValueType>
    class queue;

    ///////////////////////////////////////////////////////////////////////////
    template <typename ValueType, typename RemoteType>
    class queue
      : public lcos::base_lco_with_value<ValueType, RemoteType>
      , public components::managed_component_base<queue<ValueType, RemoteType> >
    {
    public:
        typedef lcos::base_lco_with_value<ValueType, RemoteType> base_type_holder;

    private:
<<<<<<< HEAD
        typedef util::spinlock mutex_type;
=======
        typedef lcos::local::spinlock mutex_type;
>>>>>>> 3ef933a3
        typedef components::managed_component_base<queue> base_type;

        // define data structures needed for intrusive slist container used for
        // the queues
        struct queue_thread_entry
        {
            typedef boost::intrusive::slist_member_hook<
                boost::intrusive::link_mode<boost::intrusive::normal_link>
            > hook_type;

            queue_thread_entry(threads::thread_id_type id)
              : id_(id)
            {}

            threads::thread_id_type id_;
            hook_type slist_hook_;
        };

        typedef boost::intrusive::member_hook<
            queue_thread_entry, typename queue_thread_entry::hook_type,
            &queue_thread_entry::slist_hook_
        > slist_option_type;

        typedef boost::intrusive::slist<
            queue_thread_entry, slist_option_type,
            boost::intrusive::cache_last<true>,
            boost::intrusive::constant_time_size<false>
        > thread_queue_type;

        // queue holding the values to process
        struct queue_value_entry
        {
            typedef boost::intrusive::slist_member_hook<
                boost::intrusive::link_mode<boost::intrusive::normal_link>
            > hook_type;

            queue_value_entry(ValueType const& val)
              : val_(val)
            {}

            ValueType val_;
            hook_type slist_hook_;
        };

        typedef boost::intrusive::member_hook<
            queue_value_entry, typename queue_value_entry::hook_type,
            &queue_value_entry::slist_hook_
        > value_slist_option_type;

        typedef boost::intrusive::slist<
            queue_value_entry, value_slist_option_type,
            boost::intrusive::cache_last<true>,
            boost::intrusive::constant_time_size<false>
        > value_queue_type;

    public:
        // This is the component id. Every component needs to have an embedded
        // enumerator 'value' which is used by the generic action implementation
        // to associate this component with a given action.
        queue()
        {}

        ~queue()
        {
            if (!thread_queue_.empty()) {
                LERR_(fatal) << "~queue: thread_queue is not empty, aborting threads";

                mutex_type::scoped_lock l(mtx_);
                while (!thread_queue_.empty()) {
                    threads::thread_id_type id = thread_queue_.front().id_;
                    thread_queue_.front().id_ = 0;
                    thread_queue_.pop_front();

                    // we know that the id is actually the pointer to the thread
                    threads::thread* thrd = static_cast<threads::thread*>(id);
                    LERR_(fatal) << "~queue: pending thread: "
                            << get_thread_state_name(thrd->get_state())
                            << "(" << id << "): " << thrd->get_description();

                    // forcefully abort thread, do not throw
                    error_code ec;
                    threads::set_thread_state(id, threads::pending,
                        threads::wait_abort, threads::thread_priority_normal, ec);
                    if (ec) {
                        LERR_(fatal) << "~queue: could not abort thread"
                            << get_thread_state_name(thrd->get_state())
                            << "(" << id << "): " << thrd->get_description();
                    }
                }
            }
            BOOST_ASSERT(value_queue_.empty());
        }

        // disambiguate base classes
        using base_type::finalize;
        typedef typename base_type::wrapping_type wrapping_type;

        static components::component_type get_component_type()
        {
            return components::get_component_type<queue>();
        }
        static void set_component_type(components::component_type type)
        {
            components::set_component_type<queue>(type);
        }

        // standard LCO action implementations

        /// Add a value to the queue.
        void set_result (BOOST_RV_REF(RemoteType) result)
        {
            // push back the new value onto the queue
            HPX_STD_UNIQUE_PTR<queue_value_entry> node(
                new queue_value_entry(
                    traits::get_remote_result<ValueType, RemoteType>::call(result)));

            mutex_type::scoped_lock l(mtx_);
            value_queue_.push_back(*node);

            node.release();

            // resume the first thread waiting to pick up that value
            if (!thread_queue_.empty()) {
                threads::thread_id_type id = thread_queue_.front().id_;
                thread_queue_.front().id_ = 0;
                thread_queue_.pop_front();

                threads::set_thread_state(id, threads::pending);
            }
        }

        /// The \a function set_error is called whenever a
        /// \a set_error_action is applied on an instance of a LCO.
        ///
        /// \param e      [in] The exception encapsulating the error to report
        ///               to this LCO instance.
        void set_error(boost::exception_ptr const& e)
        {
            mutex_type::scoped_lock l(mtx_);

            while (!thread_queue_.empty()) {
                threads::thread_id_type id = thread_queue_.front().id_;
                thread_queue_.front().id_ = 0;
                thread_queue_.pop_front();

                threads::set_thread_state(id, threads::pending, threads::wait_abort);
            }
        }

        // Retrieve the next value from the queue (pop value from front of
        // queue). This method blocks if the value queue is empty. Waiting
        // threads are resumed automatically as soon as new values are placed
        // into the value queue.
        ValueType get_value()
        {
            threads::thread_self& self = threads::get_self();

            mutex_type::scoped_lock l(mtx_);
            if (value_queue_.empty()) {
                // suspend this thread until a new value is placed into the
                // value queue
                threads::thread_id_type id = self.get_thread_id();

                queue_thread_entry e (id);
                thread_queue_.push_back(e);
                typename thread_queue_type::const_iterator last = thread_queue_.last();

                {
                    util::unlock_the_lock<mutex_type::scoped_lock> ul(l);
                    threads::thread_state_ex_enum statex = self.yield(threads::suspended);
                    if (statex == threads::wait_abort) {
                        hpx::util::osstream strm;
                        strm << "thread(" << id << ", " << threads::get_thread_description(id)
                             << ") aborted (yield returned wait_abort)";
                        HPX_THROW_EXCEPTION(yield_aborted, "queue::get_value",
                            hpx::util::osstream_get_string(strm));
                        return ValueType();
                    }
                }

                if (e.id_)
                    thread_queue_.erase(last);     // remove entry from queue
            }

            // get the first value from the value queue and return it to the
            // caller
            ValueType value = value_queue_.front().val_;
            value_queue_.pop_front();

            return value;
        }

    private:
        mutex_type mtx_;
        value_queue_type value_queue_;
        thread_queue_type thread_queue_;
    };
}}}

#endif
<|MERGE_RESOLUTION|>--- conflicted
+++ resolved
@@ -40,11 +40,7 @@
         typedef lcos::base_lco_with_value<ValueType, RemoteType> base_type_holder;
 
     private:
-<<<<<<< HEAD
-        typedef util::spinlock mutex_type;
-=======
         typedef lcos::local::spinlock mutex_type;
->>>>>>> 3ef933a3
         typedef components::managed_component_base<queue> base_type;
 
         // define data structures needed for intrusive slist container used for
