//  Copyright (c) 2007-2013 Hartmut Kaiser
//
//  Distributed under the Boost Software License, Version 1.0. (See accompanying
//  file LICENSE_1_0.txt or copy at http://www.boost.org/LICENSE_1_0.txt)

#if !defined \
 (HPX_RUNTIME_PARCELSET_POLICIES_COALESCING_MESSAGE_HANDLER_FEB_24_2013_0302PM)
#define HPX_RUNTIME_PARCELSET_POLICIES_COALESCING_MESSAGE_HANDLER_FEB_24_2013_0302PM

#include <hpx/hpx_fwd.hpp>

#if defined(HPX_HAVE_PARCEL_COALESCING)

#include <hpx/runtime/parcelset/policies/message_handler.hpp>
#include <hpx/util/interval_timer.hpp>
#include <hpx/util/detail/count_num_args.hpp>
#include <hpx/lcos/local/spinlock.hpp>

#include <hpx/plugins/parcel/message_buffer.hpp>

#include <boost/preprocessor/stringize.hpp>
#include <boost/thread/locks.hpp>

#include <hpx/config/warnings_prefix.hpp>

///////////////////////////////////////////////////////////////////////////////
namespace hpx { namespace plugins { namespace parcel
{
    struct HPX_LIBRARY_EXPORT coalescing_message_handler
      : parcelset::policies::message_handler
    {
    private:
        coalescing_message_handler* this_() { return this; }

        typedef lcos::local::spinlock mutex_type;

    public:
        typedef parcelset::policies::message_handler::write_handler_type
            write_handler_type;

        coalescing_message_handler(char const* action_name,
            parcelset::parcelport* pp, std::size_t num = std::size_t(-1),
            std::size_t interval = std::size_t(-1));

<<<<<<< HEAD
        void put_parcel(parcelset::locality const & dest,
            parcelset::parcel& p, write_handler_type const& f);
=======
        void put_parcel(parcelset::locality const & dest, parcelset::parcel p, write_handler_type f);
>>>>>>> a3be9a38

        bool flush(bool stop_buffering = false);

    protected:
        bool timer_flush();
        bool flush(boost::unique_lock<mutex_type>& l, bool stop_buffering);

    private:
        mutable mutex_type mtx_;
        parcelset::parcelport* pp_;
        detail::message_buffer buffer_;
        util::interval_timer timer_;
        bool stopped_;
    };
}}}

#include <hpx/config/warnings_suffix.hpp>

///////////////////////////////////////////////////////////////////////////////
#define HPX_ACTION_USES_MESSAGE_COALESCING(...)                               \
    HPX_ACTION_USES_MESSAGE_COALESCING_(__VA_ARGS__)                          \
/**/

#define HPX_ACTION_USES_MESSAGE_COALESCING_(...)                              \
    HPX_UTIL_EXPAND_(BOOST_PP_CAT(                                            \
        HPX_ACTION_USES_MESSAGE_COALESCING_, HPX_UTIL_PP_NARG(__VA_ARGS__)    \
    )(__VA_ARGS__))                                                           \
/**/

#define HPX_ACTION_USES_MESSAGE_COALESCING_1(action_type)                     \
    HPX_ACTION_USES_MESSAGE_COALESCING_4(action_type,                         \
        BOOST_PP_STRINGIZE(action_type), std::size_t(-1), std::size_t(-1))    \
/**/

#define HPX_ACTION_USES_MESSAGE_COALESCING_2(action_type, num)                \
    HPX_ACTION_USES_MESSAGE_COALESCING_3(action_type,                         \
        BOOST_PP_STRINGIZE(action_type), num, std::size_t(-1))                \
/**/

#define HPX_ACTION_USES_MESSAGE_COALESCING_3(action_type, num, interval)      \
    HPX_ACTION_USES_MESSAGE_COALESCING_3(action_type,                         \
        BOOST_PP_STRINGIZE(action_type), num, interval)                       \
/**/

#define HPX_ACTION_USES_MESSAGE_COALESCING_4(                                 \
        action_type, action_name, num, interval)                              \
    namespace hpx { namespace traits                                          \
    {                                                                         \
        template <>                                                           \
        struct action_message_handler<action_type>                            \
        {                                                                     \
            static parcelset::policies::message_handler* call(                \
                parcelset::parcelhandler* ph, parcelset::locality const& loc, \
                parcelset::parcel const& /*p*/)                               \
            {                                                                 \
                return parcelset::get_message_handler(ph, action_name,        \
                    "coalescing_message_handler", num, interval, loc);        \
            }                                                                 \
        };                                                                    \
    }}                                                                        \
/**/

#define HPX_ACTION_USES_MESSAGE_COALESCING_NOTHROW(                           \
        action_type, action_name, num, interval)                              \
    namespace hpx { namespace traits                                          \
    {                                                                         \
        template <>                                                           \
        struct action_message_handler<action_type>                            \
        {                                                                     \
            static parcelset::policies::message_handler* call(                \
                parcelset::parcelhandler* ph, parcelset::locality const& loc, \
                parcelset::parcel const& /*p*/)                               \
            {                                                                 \
                error_code ec(lightweight);                                   \
                return parcelset::get_message_handler(ph, action_name,        \
                    "coalescing_message_handler", num, interval, loc, ec);    \
            }                                                                 \
        };                                                                    \
    }}                                                                        \
/**/

#else

#define HPX_ACTION_USES_MESSAGE_COALESCING(...)
#define HPX_ACTION_USES_MESSAGE_COALESCING_NOTHROW(...)

#endif

#endif<|MERGE_RESOLUTION|>--- conflicted
+++ resolved
@@ -3,8 +3,8 @@
 //  Distributed under the Boost Software License, Version 1.0. (See accompanying
 //  file LICENSE_1_0.txt or copy at http://www.boost.org/LICENSE_1_0.txt)
 
-#if !defined \
- (HPX_RUNTIME_PARCELSET_POLICIES_COALESCING_MESSAGE_HANDLER_FEB_24_2013_0302PM)
+#if \
+ !defined(HPX_RUNTIME_PARCELSET_POLICIES_COALESCING_MESSAGE_HANDLER_FEB_24_2013_0302PM)
 #define HPX_RUNTIME_PARCELSET_POLICIES_COALESCING_MESSAGE_HANDLER_FEB_24_2013_0302PM
 
 #include <hpx/hpx_fwd.hpp>
@@ -42,12 +42,8 @@
             parcelset::parcelport* pp, std::size_t num = std::size_t(-1),
             std::size_t interval = std::size_t(-1));
 
-<<<<<<< HEAD
         void put_parcel(parcelset::locality const & dest,
-            parcelset::parcel& p, write_handler_type const& f);
-=======
-        void put_parcel(parcelset::locality const & dest, parcelset::parcel p, write_handler_type f);
->>>>>>> a3be9a38
+            parcelset::parcel p, write_handler_type f);
 
         bool flush(bool stop_buffering = false);
 
