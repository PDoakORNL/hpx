# Copyright (c) 2007-2017 Hartmut Kaiser
# Copyright (c) 2011-2014 Thomas Heller
# Copyright (c) 2013-2016 Agustin Berge
#
# Distributed under the Boost Software License, Version 1.0. (See accompanying
# file LICENSE_1_0.txt or copy at http://www.boost.org/LICENSE_1_0.txt)

################################################################################
# C++ feature tests
################################################################################
macro(hpx_perform_cxx_feature_tests)

  # Check the availability of certain C++11 language features
  hpx_check_for_cxx11_alias_templates(
    REQUIRED "HPX needs support for C++11 alias templates")

  hpx_check_for_cxx11_auto(
    REQUIRED "HPX needs support for C++11 auto")

  hpx_check_for_cxx11_constexpr(
    DEFINITIONS HPX_HAVE_CXX11_CONSTEXPR)

  hpx_check_for_cxx11_decltype(
    REQUIRED "HPX needs support for C++11 decltype")
  hpx_add_config_cond_define(BOOST_RESULT_OF_USE_DECLTYPE)

  hpx_check_for_cxx11_sfinae_expression(
    DEFINITIONS HPX_HAVE_CXX11_SFINAE_EXPRESSION)

  hpx_check_for_cxx11_defaulted_functions(
    REQUIRED "HPX needs support for C++11 defaulted functions")

  hpx_check_for_cxx11_deleted_functions(
    REQUIRED "HPX needs support for C++11 deleted functions")

  hpx_check_for_cxx11_explicit_cvt_ops(
    REQUIRED "HPX needs support for C++11 explicit conversion operators")

  hpx_check_for_cxx11_explicit_variadic_templates(
    DEFINITIONS HPX_HAVE_CXX11_EXPLICIT_VARIADIC_TEMPLATES)

  hpx_check_for_cxx11_extended_friend_declarations(
    DEFINITIONS HPX_HAVE_CXX11_EXTENDED_FRIEND_DECLARATIONS)

  hpx_check_for_cxx11_function_template_default_args(
    REQUIRED "HPX needs support for C++11 defaulted function template arguments")

  hpx_check_for_cxx11_inline_namespaces(
    REQUIRED "HPX needs support for C++11 inline namespaces")

  hpx_check_for_cxx11_lambdas(
    REQUIRED "HPX needs support for C++11 lambdas")

  hpx_check_for_cxx11_noexcept(
    REQUIRED "HPX needs support for C++11 noexcept")

  hpx_check_for_cxx11_nullptr(
    REQUIRED "HPX needs support for C++11 nullptr")

  hpx_check_for_cxx11_nsdmi(
    DEFINITIONS HPX_HAVE_CXX11_NSDMI)

  hpx_check_for_cxx11_range_based_for(
    REQUIRED "HPX needs support for C++11 range-based for-loop")

  hpx_check_for_cxx11_rvalue_references(
    REQUIRED "HPX needs support for C++11 rvalue references")

  hpx_check_for_cxx11_scoped_enums(
    REQUIRED "HPX needs support for C++11 scoped enums")

  hpx_check_for_cxx11_static_assert(
    REQUIRED "HPX needs support for C++11 static_assert")

  hpx_check_for_cxx11_variadic_macros(
    REQUIRED "HPX needs support for C++11 variadic macros")

  hpx_check_for_cxx11_variadic_templates(
    REQUIRED "HPX needs support for C++11 variadic templates")

  # Check the availability of certain C++11 library features
  hpx_check_for_cxx11_std_array(
    DEFINITIONS HPX_HAVE_CXX11_STD_ARRAY)

  hpx_check_for_cxx11_std_chrono(
    REQUIRED "HPX needs support for C++11 std::chrono")

  hpx_check_for_cxx11_std_cstdint(
    REQUIRED "HPX needs support for C++11 std::[u]intX_t")

  hpx_check_for_cxx11_std_initializer_list(
    REQUIRED "HPX needs support for C++11 std::initializer_list")

  hpx_check_for_cxx11_std_is_bind_expression(
    DEFINITIONS HPX_HAVE_CXX11_STD_IS_BIND_EXPRESSION)

  hpx_check_for_cxx11_std_is_placeholder(
    DEFINITIONS HPX_HAVE_CXX11_STD_IS_PLACEHOLDER)

  hpx_check_for_cxx11_std_is_trivially_copyable(
    DEFINITIONS HPX_HAVE_CXX11_STD_IS_TRIVIALLY_COPYABLE)

  hpx_check_for_cxx11_std_lock_guard(
    REQUIRED "HPX needs support for C++11 std::lock_guard")

  hpx_check_for_cxx11_std_reference_wrapper(
    REQUIRED "HPX needs support for C++11 std::ref and std::reference_wrapper")

  hpx_check_for_cxx11_std_shared_ptr(
    REQUIRED "HPX needs support for C++11 std::shared_ptr")

  hpx_check_for_cxx11_std_shuffle(
    DEFINITIONS HPX_HAVE_CXX11_STD_SHUFFLE)

  hpx_check_for_cxx11_std_thread(
    DEFINITIONS HPX_HAVE_CXX11_STD_THREAD)

  hpx_check_for_cxx11_std_to_string(
    REQUIRED "HPX needs support for C++11 std::to_string")

  hpx_check_for_cxx11_std_tuple(
    DEFINITIONS HPX_HAVE_CXX11_STD_TUPLE)

  hpx_check_for_cxx11_std_unique_lock(
    REQUIRED "HPX needs support for C++11 std::unique_lock")

  hpx_check_for_cxx11_std_unique_ptr(
    REQUIRED "HPX needs support for C++11 std::unique_ptr")

  hpx_check_for_cxx11_std_unordered_map(
    REQUIRED "HPX needs support for C++11 std::unordered_map")

  hpx_check_for_cxx11_std_unordered_set(
    REQUIRED "HPX needs support for C++11 std::unordered_set")

<<<<<<< HEAD
  hpx_check_for_cxx11_std_type_traits(
    DEFINITIONS HPX_HAVE_CXX11_STD_TYPE_TRAITS)

  if(HPX_WITH_CXX1Y OR HPX_WITH_CXX14 OR HPX_WITH_CXX1Z OR HPX_WITH_CXX17)
=======
  if(HPX_WITH_CXX1Y OR HPX_WITH_CXX14)
>>>>>>> f8e4b2fc
    # Check the availability of certain C++14 language features
    hpx_check_for_cxx14_constexpr(
      DEFINITIONS HPX_HAVE_CXX14_CONSTEXPR)

    hpx_check_for_cxx14_lambdas(
      DEFINITIONS HPX_HAVE_CXX14_LAMBDAS)

    # Check the availability of certain C++14 library features
    hpx_check_for_cxx14_std_integer_sequence(
      DEFINITIONS HPX_HAVE_CXX14_STD_INTEGER_SEQUENCE)

    hpx_check_for_cxx14_std_is_final(
      DEFINITIONS HPX_HAVE_CXX14_STD_IS_FINAL)

    hpx_check_for_cxx14_std_is_null_pointer(
      DEFINITIONS HPX_HAVE_CXX14_STD_IS_NULL_POINTER)

    hpx_check_for_cxx14_std_result_of_sfinae(
      DEFINITIONS HPX_HAVE_CXX14_STD_RESULT_OF_SFINAE)
  endif()

  # check for experimental facilities
  if(HPX_WITH_CXX1Y OR HPX_WITH_CXX14 OR HPX_WITH_CXX1Z OR HPX_WITH_CXX17)
    # check for Library Fundamentals TS v2's experimental/optional only if in
    # C++1y or C++14 mode.
    hpx_check_for_libfun_std_experimental_optional(
      DEFINITIONS HPX_HAVE_LIBFUN_STD_EXPERIMENTAL_OPTIONAL)
  endif()

  if(HPX_WITH_CXX1Z OR HPX_WITH_CXX17)
    # Check the availability of certain C++17 language features
    hpx_check_for_cxx17_fold_expressions(
        DEFINITIONS HPX_HAVE_CXX17_FOLD_EXPRESSIONS)
  endif()
endmacro()
<|MERGE_RESOLUTION|>--- conflicted
+++ resolved
@@ -133,14 +133,7 @@
   hpx_check_for_cxx11_std_unordered_set(
     REQUIRED "HPX needs support for C++11 std::unordered_set")
 
-<<<<<<< HEAD
-  hpx_check_for_cxx11_std_type_traits(
-    DEFINITIONS HPX_HAVE_CXX11_STD_TYPE_TRAITS)
-
   if(HPX_WITH_CXX1Y OR HPX_WITH_CXX14 OR HPX_WITH_CXX1Z OR HPX_WITH_CXX17)
-=======
-  if(HPX_WITH_CXX1Y OR HPX_WITH_CXX14)
->>>>>>> f8e4b2fc
     # Check the availability of certain C++14 language features
     hpx_check_for_cxx14_constexpr(
       DEFINITIONS HPX_HAVE_CXX14_CONSTEXPR)
